/*jshint loopfunc:false */

import React, { PureComponent } from 'react';
import { AutoSizer } from 'react-virtualized';
import {
  Alert,
  Col,
  Container,
  Progress,
  Row,
} from 'reactstrap';

// Display Elements
import DataFrame from 'streamlit-shared/lib/elements/DataFrame';
import Chart from 'streamlit-shared/lib/elements/Chart';
import ImageList from 'streamlit-shared/lib/elements/ImageList';
import Text from 'streamlit-shared/lib/elements/Text';
import DocString from 'streamlit-shared/lib/elements/DocString';
import ExceptionElement from 'streamlit-shared/lib/elements/ExceptionElement';
import Map from 'streamlit-shared/lib/elements/Map';

// Other local imports.
import PersistentWebsocket from 'streamlit-shared/lib/PersistentWebsocket';
import { StreamlitMsg, Text as TextProto }
  from 'streamlit-shared/lib/protobuf/streamlit';
import { addRows } from 'streamlit-shared/lib/dataFrameProto';
import { toImmutableProto, dispatchOneOf }
  from 'streamlit-shared/lib/immutableProto';
import { fromJS } from 'immutable';

import './WebClient.css';

class WebClient extends PureComponent {
  constructor(props) {
    super(props);

    // Initially the state reflects that no data has been received.
    this.state = {
      reportId: '<null>',
      elements: fromJS([{
        type: 'text',
        text: {
          format: 8,  // info
          body: 'Ready to receive data',
        }
      }]),
    };

    // Bind event handlers.
    this.handleReconnect = this.handleReconnect.bind(this);
    this.handleMessage = this.handleMessage.bind(this);
  }

  componentDidMount() {
  }

  componentWillUnmount() {
  }

  /**
   * Callback when we establish a websocket connection.
   */
  handleReconnect() {
    // Initially the state reflects that no data has been received.
    this.resetState('Established connection.', TextProto.Format.WARNING);
  }

  /**
   * Resets the state of client to an empty report containing a single
   * element which is an alert of the given type.
   *
   * msg    - The message to display
   * format - One of the accepted formats from Text.proto.
   */
  resetState(msg, format) {
    this.setState({
      reportId: '<null>',
      elements: fromJS([{
        type: 'text',
        text: {
          format: format,
          body: msg,
        }
      }]),
    });
  }

  /**
   * Callback when we get a message from the server.
   */
  handleMessage(msgArray) {
    const msgProto = StreamlitMsg.decode(msgArray);
    const msg = toImmutableProto(StreamlitMsg, msgProto);
    dispatchOneOf(msg, 'type', {
      newReport: (id) => {
        this.setState(() => ({reportId: id}))
        setTimeout(() => {
          if (id === this.state.reportId)
            this.clearOldElements();
<<<<<<< HEAD
        }, 2000);
        // this.resetState(`Receiving data for report ${id}`,
        //   TextProto.Format.INFO);
=======
        }, 3000);
>>>>>>> f9c93ec5
      },
      deltaList: (deltaList) => {
        this.applyDeltas(deltaList);
      },
      reportFinished: () => {
        this.clearOldElements();
      }
    });
  }

  /**
   * Applies a list of deltas to the elements.
   */
  applyDeltas(deltaList) {
    // // debug - begin
    // console.log(`applying deltas to report id ${this.state.reportId}`)
    // // debug - end

    const reportId = this.state.reportId;
    this.setState(({elements}) => ({
      elements: deltaList.get('deltas').reduce((elements, delta) => (
        elements.update(delta.get('id'), (element) =>
          dispatchOneOf(delta, 'type', {
            newElement: (newElement) => newElement.set('reportId', reportId),
            addRows: (newRows) => addRows(element, newRows),
        }))), elements)
    }));
  }

  /**
   * Empties out all elements whose reportIds are no longer current.
   */
  clearOldElements() {
    this.setState(({elements, reportId}) => ({
      elements: elements.map((elt) => {
        if (elt.get('reportId') === reportId) {
          return elt;
        } else {
          return fromJS({
            empty: {unused: true},
            reportId: reportId,
            type: "empty"
          });
        }
      })
    }));
  }

  render() {
    // Compute the websocket URI based on the pathname.
    const reportName =
      decodeURIComponent(window.location.pathname).split( '/' )[2];
    document.title = `${reportName} (Streamlit)`
    let uri = `ws://localhost:5008/stream/${encodeURIComponent(reportName)}`

    // const get_report = /nb\/(.*)/.exec(window.location.pathname)
    // if (get_report)
    //   uri = `ws://localhost:8554/api/get/${get_report[1]}`
    // else if (window.location.pathname === '/x')
    //   uri = 'ws://localhost:8554/api/getx/'
    // // console.log(`For path=${window.location.pathname} uri=${uri}`)

    // Return the tree
    return (
      <div>
        <header>
          <a className="brand" href="/">Streamlit</a>
          <div className="connection-status">
            <PersistentWebsocket
              uri={uri}
              onReconnect={this.handleReconnect}
              onMessage={this.handleMessage}
              persist={false}
            />
          </div>
        </header>
        <Container className="streamlit-container">
          <Row className="justify-content-center">
            <Col className="col-lg-8 col-md-9 col-sm-12 col-xs-12">
              <AutoSizer className="main">
                { ({width}) => this.renderElements(width) }
              </AutoSizer>
            </Col>
          </Row>
        </Container>

      </div>
    );
  }

  renderElements(width) {
    return this.state.elements.map((element) => {
      try {
        if (!element) throw new Error('Transmission error.');
        return dispatchOneOf(element, 'type', {
          dataFrame: (df) => <DataFrame df={df} width={width}/>,
          chart: (chart) => <Chart chart={chart} width={width}/>,
          imgs: (imgs) => <ImageList imgs={imgs} width={width}/>,
          progress: (p) => <Progress value={p.get('value')} style={{width}}/>,
          text: (text) => <Text element={text} width={width}/>,
          docString: (doc) => <DocString element={doc} width={width}/>,
          exception: (exc) => <ExceptionElement element={exc} width={width}/>,
          empty: (empty) => undefined,
          map: (map) => <Map map={map} width={width}/>,
        });
      } catch (err) {
        return <Alert color="warning" style={{width}}>{err.message}</Alert>;
      }
    }).push(
      <div style={{width}} className="footer"/>
    ).flatMap((element, indx) => {
      if (element)
        return [<div className="element-container" key={indx}>{element}</div>]
      else
        return []
    })
  }
}

export default WebClient;<|MERGE_RESOLUTION|>--- conflicted
+++ resolved
@@ -97,13 +97,9 @@
         setTimeout(() => {
           if (id === this.state.reportId)
             this.clearOldElements();
-<<<<<<< HEAD
         }, 2000);
         // this.resetState(`Receiving data for report ${id}`,
         //   TextProto.Format.INFO);
-=======
-        }, 3000);
->>>>>>> f9c93ec5
       },
       deltaList: (deltaList) => {
         this.applyDeltas(deltaList);

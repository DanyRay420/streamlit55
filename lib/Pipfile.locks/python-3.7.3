{
    "_meta": {
        "hash": {
            "sha256": "58a00cc40b48f59650d05536c702646604485582c78e9faf533aed2479cca082"
        },
        "pipfile-spec": 6,
        "requires": {},
        "sources": [
            {
                "name": "pypi",
                "url": "https://pypi.org/simple",
                "verify_ssl": true
            }
        ]
    },
    "default": {
        "argh": {
            "hashes": [
                "sha256:a9b3aaa1904eeb78e32394cd46c6f37ac0fb4af6dc488daa58971bdc7d7fcaf3",
                "sha256:e9535b8c84dc9571a48999094fda7f33e63c3f1b74f3e5f3ac0105a58405bb65"
            ],
            "version": "==0.26.2"
        },
        "backports-abc": {
            "hashes": [
                "sha256:033be54514a03e255df75c5aee8f9e672f663f93abb723444caec8fe43437bde",
                "sha256:52089f97fe7a9aa0d3277b220c1d730a85aefd64e1b2664696fe35317c5470a7"
            ],
            "index": "pypi",
            "markers": "python_version < '3.0'",
            "version": "==0.5"
        },
        "base58": {
            "hashes": [
                "sha256:1e42993c0628ed4f898c03b522b26af78fb05115732549b21a028bc4633d19ab",
                "sha256:6aa0553e477478993588303c54659d15e3c17ae062508c854a8b752d07c716bd",
                "sha256:9a793c599979c497800eb414c852b80866f28daaed5494703fc129592cc83e60"
            ],
            "index": "pypi",
            "version": "==1.0.3"
        },
        "blinker": {
            "hashes": [
                "sha256:471aee25f3992bd325afa3772f1063dbdbbca947a041b8b89466dc00d606f8b6"
            ],
            "index": "pypi",
            "version": "==1.4"
        },
        "boto3": {
            "hashes": [
<<<<<<< HEAD
                "sha256:64acb422442042a6f908d03909d2e73a3f3ca2eed4252c8b6e3a460b43d316d1",
                "sha256:e482f835cd547589bf9f11c5c1cbad5f3303105e1e909af620d3617c6dee08eb"
            ],
            "index": "pypi",
            "version": "==1.9.172"
        },
        "botocore": {
            "hashes": [
                "sha256:13e75f594c77988efd13f0862f3c7397d587e74b623fe0825d48b0ec0dc96d6b",
                "sha256:1fa1ad4be9e9fea77eed7d5021be4283e9bcfecc60d2de83f96552025c4725d1"
            ],
            "index": "pypi",
            "version": "==1.12.172"
=======
                "sha256:050e855eb034df38e737c9598ef74610b7a2912bddb8db00a30596e3c75bd482",
                "sha256:af3992dc2e99b6d062dfc97afce93695058430b3ba7d59ce42b78e6ae09b8003"
            ],
            "index": "pypi",
            "version": "==1.9.182"
        },
        "botocore": {
            "hashes": [
                "sha256:1482cfa725bb1b678e02b006f15cb966ff5c3a20c2d9b0aff946056bd6baf152",
                "sha256:d1e556a130baca5719192031732c96c2455322369719ac4304ff5044b347d847"
            ],
            "index": "pypi",
            "version": "==1.12.182"
>>>>>>> 30d5f557
        },
        "click": {
            "hashes": [
                "sha256:2335065e6395b9e67ca716de5f7526736bfa6ceead690adf616d925bdc622b13",
                "sha256:5b94b49521f6456670fdb30cd82a4eca9412788a93fa6dd6df72c94d5a8ff2d7"
            ],
            "index": "pypi",
            "version": "==7.0"
        },
        "docutils": {
            "hashes": [
                "sha256:02aec4bd92ab067f6ff27a38a38a41173bf01bed8f89157768c1573f53e474a6",
                "sha256:51e64ef2ebfb29cae1faa133b3710143496eca21c530f3f71424d77687764274",
                "sha256:7a4bd47eaf6596e1295ecb11361139febe29b084a87bf005bf899f9a42edc3c6"
            ],
            "index": "pypi",
            "version": "==0.14"
        },
        "enum-compat": {
            "hashes": [
                "sha256:939ceff18186a5762ae4db9fa7bfe017edbd03b66526b798dd8245394c8a4192"
            ],
            "index": "pypi",
            "version": "==0.0.2"
        },
        "future": {
            "hashes": [
                "sha256:67045236dcfd6816dc439556d009594abf643e5eb48992e36beac09c2ca659b8"
            ],
            "index": "pypi",
            "version": "==0.17.1"
        },
        "futures": {
            "hashes": [
                "sha256:51ecb45f0add83c806c68e4b06106f90db260585b25ef2abfcda0bd95c0132fd",
                "sha256:c4884a65654a7c45435063e14ae85280eb1f111d94e542396717ba9828c4337f"
            ],
            "index": "pypi",
            "markers": "python_version < '3.0'",
            "version": "==3.1.1"
        },
        "jmespath": {
            "hashes": [
                "sha256:3720a4b1bd659dd2eecad0666459b9788813e032b83e7ba58578e48254e0a0e6",
                "sha256:bde2aef6f44302dfb30320115b17d030798de8c4110e28d5cf6cf91a7a31074c"
            ],
            "version": "==0.9.4"
        },
        "numpy": {
            "hashes": [
                "sha256:0778076e764e146d3078b17c24c4d89e0ecd4ac5401beff8e1c87879043a0633",
                "sha256:141c7102f20abe6cf0d54c4ced8d565b86df4d3077ba2343b61a6db996cefec7",
                "sha256:14270a1ee8917d11e7753fb54fc7ffd1934f4d529235beec0b275e2ccf00333b",
                "sha256:27e11c7a8ec9d5838bc59f809bfa86efc8a4fd02e58960fa9c49d998e14332d5",
                "sha256:2a04dda79606f3d2f760384c38ccd3d5b9bb79d4c8126b67aff5eb09a253763e",
                "sha256:3c26010c1b51e1224a3ca6b8df807de6e95128b0908c7e34f190e7775455b0ca",
                "sha256:52c40f1a4262c896420c6ea1c6fda62cf67070e3947e3307f5562bd783a90336",
                "sha256:6e4f8d9e8aa79321657079b9ac03f3cf3fd067bf31c1cca4f56d49543f4356a5",
                "sha256:7242be12a58fec245ee9734e625964b97cf7e3f2f7d016603f9e56660ce479c7",
                "sha256:7dc253b542bfd4b4eb88d9dbae4ca079e7bf2e2afd819ee18891a43db66c60c7",
                "sha256:94f5bd885f67bbb25c82d80184abbf7ce4f6c3c3a41fbaa4182f034bba803e69",
                "sha256:a89e188daa119ffa0d03ce5123dee3f8ffd5115c896c2a9d4f0dbb3d8b95bfa3",
                "sha256:ad3399da9b0ca36e2f24de72f67ab2854a62e623274607e37e0ce5f5d5fa9166",
                "sha256:b0348be89275fd1d4c44ffa39530c41a21062f52299b1e3ee7d1c61f060044b8",
                "sha256:b5554368e4ede1856121b0dfa35ce71768102e4aa55e526cb8de7f374ff78722",
                "sha256:cbddc56b2502d3f87fda4f98d948eb5b11f36ff3902e17cb6cc44727f2200525",
                "sha256:d79f18f41751725c56eceab2a886f021d70fd70a6188fd386e29a045945ffc10",
                "sha256:dc2ca26a19ab32dc475dbad9dfe723d3a64c835f4c23f625c2b6566ca32b9f29",
                "sha256:dd9bcd4f294eb0633bb33d1a74febdd2b9018b8b8ed325f861fffcd2c7660bb8",
                "sha256:e8baab1bc7c9152715844f1faca6744f2416929de10d7639ed49555a85549f52",
                "sha256:ec31fe12668af687b99acf1567399632a7c47b0e17cfb9ae47c098644ef36797",
                "sha256:f12b4f7e2d8f9da3141564e6737d79016fe5336cc92de6814eba579744f65b0a",
                "sha256:f58ac38d5ca045a377b3b377c84df8175ab992c970a53332fa8ac2373df44ff7"
            ],
            "index": "pypi",
            "version": "==1.16.4"
        },
        "pandas": {
            "hashes": [
                "sha256:071e42b89b57baa17031af8c6b6bbd2e9a5c68c595bc6bf9adabd7a9ed125d3b",
                "sha256:17450e25ae69e2e6b303817bdf26b2cd57f69595d8550a77c308be0cd0fd58fa",
                "sha256:17916d818592c9ec891cbef2e90f98cc85e0f1e89ed0924c9b5220dc3209c846",
                "sha256:2538f099ab0e9f9c9d09bbcd94b47fd889bad06dc7ae96b1ed583f1dc1a7a822",
                "sha256:366f30710172cb45a6b4f43b66c220653b1ea50303fbbd94e50571637ffb9167",
                "sha256:42e5ad741a0d09232efbc7fc648226ed93306551772fc8aecc6dce9f0e676794",
                "sha256:4e718e7f395ba5bfe8b6f6aaf2ff1c65a09bb77a36af6394621434e7cc813204",
                "sha256:4f919f409c433577a501e023943e582c57355d50a724c589e78bc1d551a535a2",
                "sha256:4fe0d7e6438212e839fc5010c78b822664f1a824c0d263fd858f44131d9166e2",
                "sha256:5149a6db3e74f23dc3f5a216c2c9ae2e12920aa2d4a5b77e44e5b804a5f93248",
                "sha256:627594338d6dd995cfc0bacd8e654cd9e1252d2a7c959449228df6740d737eb8",
                "sha256:83c702615052f2a0a7fb1dd289726e29ec87a27272d775cb77affe749cca28f8",
                "sha256:8c872f7fdf3018b7891e1e3e86c55b190e6c5cee70cab771e8f246c855001296",
                "sha256:90f116086063934afd51e61a802a943826d2aac572b2f7d55caaac51c13db5b5",
                "sha256:a3352bacac12e1fc646213b998bce586f965c9d431773d9e91db27c7c48a1f7d",
                "sha256:bcdd06007cca02d51350f96debe51331dec429ac8f93930a43eb8fb5639e3eb5",
                "sha256:c1bd07ebc15285535f61ddd8c0c75d0d6293e80e1ee6d9a8d73f3f36954342d0",
                "sha256:c9a4b7c55115eb278c19aa14b34fcf5920c8fe7797a09b7b053ddd6195ea89b3",
                "sha256:cc8fc0c7a8d5951dc738f1c1447f71c43734244453616f32b8aa0ef6013a5dfb",
                "sha256:d7b460bc316064540ce0c41c1438c416a40746fd8a4fb2999668bf18f3c4acf1"
            ],
            "index": "pypi",
            "version": "==0.24.2"
        },
        "pathtools": {
            "hashes": [
                "sha256:7c35c5421a39bb82e58018febd90e3b6e5db34c5443aaaf742b3f33d4655f1c0"
            ],
            "version": "==0.1.2"
        },
        "pillow": {
            "hashes": [
                "sha256:15c056bfa284c30a7f265a41ac4cbbc93bdbfc0dfe0613b9cb8a8581b51a9e55",
                "sha256:1a4e06ba4f74494ea0c58c24de2bb752818e9d504474ec95b0aa94f6b0a7e479",
                "sha256:1c3c707c76be43c9e99cb7e3d5f1bee1c8e5be8b8a2a5eeee665efbf8ddde91a",
                "sha256:1fd0b290203e3b0882d9605d807b03c0f47e3440f97824586c173eca0aadd99d",
                "sha256:24114e4a6e1870c5a24b1da8f60d0ba77a0b4027907860188ea82bd3508c80eb",
                "sha256:258d886a49b6b058cd7abb0ab4b2b85ce78669a857398e83e8b8e28b317b5abb",
                "sha256:33c79b6dd6bc7f65079ab9ca5bebffb5f5d1141c689c9c6a7855776d1b09b7e8",
                "sha256:367385fc797b2c31564c427430c7a8630db1a00bd040555dfc1d5c52e39fcd72",
                "sha256:3c1884ff078fb8bf5f63d7d86921838b82ed4a7d0c027add773c2f38b3168754",
                "sha256:44e5240e8f4f8861d748f2a58b3f04daadab5e22bfec896bf5434745f788f33f",
                "sha256:46aa988e15f3ea72dddd81afe3839437b755fffddb5e173886f11460be909dce",
                "sha256:74d90d499c9c736d52dd6d9b7221af5665b9c04f1767e35f5dd8694324bd4601",
                "sha256:809c0a2ce9032cbcd7b5313f71af4bdc5c8c771cb86eb7559afd954cab82ebb5",
                "sha256:85d1ef2cdafd5507c4221d201aaf62fc9276f8b0f71bd3933363e62a33abc734",
                "sha256:8c3889c7681af77ecfa4431cd42a2885d093ecb811e81fbe5e203abc07e0995b",
                "sha256:9218d81b9fca98d2c47d35d688a0cea0c42fd473159dfd5612dcb0483c63e40b",
                "sha256:9aa4f3827992288edd37c9df345783a69ef58bd20cc02e64b36e44bcd157bbf1",
                "sha256:9d80f44137a70b6f84c750d11019a3419f409c944526a95219bea0ac31f4dd91",
                "sha256:b7ebd36128a2fe93991293f997e44be9286503c7530ace6a55b938b20be288d8",
                "sha256:c4c78e2c71c257c136cdd43869fd3d5e34fc2162dc22e4a5406b0ebe86958239",
                "sha256:c6a842537f887be1fe115d8abb5daa9bc8cc124e455ff995830cc785624a97af",
                "sha256:cf0a2e040fdf5a6d95f4c286c6ef1df6b36c218b528c8a9158ec2452a804b9b8",
                "sha256:cfd28aad6fc61f7a5d4ee556a997dc6e5555d9381d1390c00ecaf984d57e4232",
                "sha256:dca5660e25932771460d4688ccbb515677caaf8595f3f3240ec16c117deff89a",
                "sha256:de7aedc85918c2f887886442e50f52c1b93545606317956d65f342bd81cb4fc3",
                "sha256:e6c0bbf8e277b74196e3140c35f9a1ae3eafd818f7f2d3a15819c49135d6c062"
            ],
            "index": "pypi",
            "version": "==6.0.0"
        },
        "protobuf": {
            "hashes": [
                "sha256:03f43eac9d5b651f976e91cf46a25b75e5779d98f0f4114b0abfed83376d75f8",
                "sha256:0c94b21e6de01362f91a86b372555d22a60b59708599ca9d5032ae9fdf8e3538",
                "sha256:2d2a9f30f61f4063fadd7fb68a2510a6939b43c0d6ceeec5c4704f22225da28e",
                "sha256:34a0b05fca061e4abb77dd180209f68d8637115ff319f51e28a6a9382d69853a",
                "sha256:358710fd0db25372edcf1150fa691f48376a134a6c69ce29f38f185eea7699e6",
                "sha256:41e47198b94c27ba05a08b4a95160656105745c462af574e4bcb0807164065c0",
                "sha256:8c61cc8a76e9d381c665aecc5105fa0f1878cf7db8b5cd17202603bcb386d0fc",
                "sha256:a6eebc4db759e58fdac02efcd3028b811effac881d8a5bad1996e4e8ee6acb47",
                "sha256:a9c12f7c98093da0a46ba76ec40ace725daa1ac4038c41e4b1466afb5c45bb01",
                "sha256:cb95068492ba0859b8c9e61fa8ba206a83c64e5d0916fb4543700b2e2b214115",
                "sha256:cd98476ce7bb4dcd6a7b101f5eecdc073dafea19f311e36eb8fba1a349346277",
                "sha256:ce64cfbea18c535176bdaa10ba740c0fc4c6d998a3f511c17bedb0ae4b3b167c",
                "sha256:dcbb59eac73fd454e8f2c5fba9e3d3320fd4707ed6a9d3ea3717924a6f0903ea",
                "sha256:dd67f34458ae716029e2a71ede998e9092493b62a519236ca52e3c5202096c87",
                "sha256:e3c96056eb5b7284a20e256cb0bf783c8f36ad82a4ae5434a7b7cd02384144a7",
                "sha256:f612d584d7a27e2f39e7b17878430a959c1bc09a74ba09db096b468558e5e126",
                "sha256:f6de8a7d6122297b81566e5bd4df37fd5d62bec14f8f90ebff8ede1c9726cd0a",
                "sha256:fa529d9261682b24c2aaa683667253175c9acebe0a31105394b221090da75832"
            ],
            "index": "pypi",
            "version": "==3.8.0"
        },
        "psutil": {
            "hashes": [
                "sha256:028a1ec3c6197eadd11e7b46e8cc2f0720dc18ac6d7aabdb8e8c0d6c9704f000",
                "sha256:503e4b20fa9d3342bcf58191bbc20a4a5ef79ca7df8972e6197cc14c5513e73d",
                "sha256:863a85c1c0a5103a12c05a35e59d336e1d665747e531256e061213e2e90f63f3",
                "sha256:954f782608bfef9ae9f78e660e065bd8ffcfaea780f9f2c8a133bb7cb9e826d7",
                "sha256:b6e08f965a305cd84c2d07409bc16fbef4417d67b70c53b299116c5b895e3f45",
                "sha256:bc96d437dfbb8865fc8828cf363450001cb04056bbdcdd6fc152c436c8a74c61",
                "sha256:cf49178021075d47c61c03c0229ac0c60d5e2830f8cab19e2d88e579b18cdb76",
                "sha256:d5350cb66690915d60f8b233180f1e49938756fb2d501c93c44f8fb5b970cc63",
                "sha256:eba238cf1989dfff7d483c029acb0ac4fcbfc15de295d682901f0e2497e6781a"
            ],
            "index": "pypi",
            "version": "==5.6.3"
        },
        "python-dateutil": {
            "hashes": [
                "sha256:7e6584c74aeed623791615e26efd690f29817a27c73085b78e4bad02493df2fb",
                "sha256:c89805f6f4d64db21ed966fda138f8a5ed7a4fdbc1a8ee329ce1b74e3c74da9e"
            ],
            "markers": "python_version >= '2.7'",
            "version": "==2.8.0"
        },
        "pytz": {
            "hashes": [
                "sha256:303879e36b721603cc54604edcac9d20401bdbe31e1e4fdee5b9f98d5d31dfda",
                "sha256:d747dd3d23d77ef44c6a3526e274af6efeb0a6f1afd5a69ba4d5be4098c8e141"
            ],
            "version": "==2019.1"
        },
        "pyyaml": {
            "hashes": [
                "sha256:57acc1d8533cbe51f6662a55434f0dbecfa2b9eaf115bede8f6fd00115a0c0d3",
                "sha256:588c94b3d16b76cfed8e0be54932e5729cc185caffaa5a451e7ad2f7ed8b4043",
                "sha256:68c8dd247f29f9a0d09375c9c6b8fdc64b60810ebf07ba4cdd64ceee3a58c7b7",
                "sha256:70d9818f1c9cd5c48bb87804f2efc8692f1023dac7f1a1a5c61d454043c1d265",
                "sha256:86a93cccd50f8c125286e637328ff4eef108400dd7089b46a7be3445eecfa391",
                "sha256:a0f329125a926876f647c9fa0ef32801587a12328b4a3c741270464e3e4fa778",
                "sha256:a3c252ab0fa1bb0d5a3f6449a4826732f3eb6c0270925548cac342bc9b22c225",
                "sha256:b4bb4d3f5e232425e25dda21c070ce05168a786ac9eda43768ab7f3ac2770955",
                "sha256:cd0618c5ba5bda5f4039b9398bb7fb6a317bb8298218c3de25c47c4740e4b95e",
                "sha256:ceacb9e5f8474dcf45b940578591c7f3d960e82f926c707788a570b51ba59190",
                "sha256:fe6a88094b64132c4bb3b631412e90032e8cfe9745a58370462240b8cb7553cd"
            ],
            "version": "==5.1.1"
        },
        "s3transfer": {
            "hashes": [
                "sha256:6efc926738a3cd576c2a79725fed9afde92378aa5c6a957e3af010cb019fac9d",
                "sha256:b780f2411b824cb541dbcd2c713d0cb61c7d1bcadae204cdddda2b35cef493ba"
            ],
            "version": "==0.2.1"
        },
        "six": {
            "hashes": [
                "sha256:3350809f0555b11f552448330d0b52d5f24c91a322ea4a15ef22629740f3761c",
                "sha256:d16a0141ec1a18405cd4ce8b4613101da75da0e9a7aec5bdd4fa804d0e0eba73"
            ],
            "version": "==1.12.0"
        },
        "toml": {
            "hashes": [
                "sha256:229f81c57791a41d65e399fc06bf0848bab550a9dfd5ed66df18ce5f05e73d5c",
                "sha256:235682dd292d5899d361a811df37e04a8828a5b1da3115886b73cf81ebc9100e"
            ],
            "index": "pypi",
            "version": "==0.10.0"
        },
        "tornado": {
            "hashes": [
                "sha256:0662d28b1ca9f67108c7e3b77afabfb9c7e87bde174fbda78186ecedc2499a9d",
                "sha256:4e5158d97583502a7e2739951553cbd88a72076f152b4b11b64b9a10c4c49409",
                "sha256:732e836008c708de2e89a31cb2fa6c0e5a70cb60492bee6f1ea1047500feaf7f",
                "sha256:8154ec22c450df4e06b35f131adc4f2f3a12ec85981a203301d310abf580500f",
                "sha256:8e9d728c4579682e837c92fdd98036bd5cdefa1da2aaf6acf26947e6dd0c01c5",
                "sha256:d4b3e5329f572f055b587efc57d29bd051589fb5a43ec8898c77a47ec2fa2bbb",
                "sha256:e5f2585afccbff22390cddac29849df463b252b711aa2ce7c5f3f342a5b3b444"
            ],
            "index": "pypi",
            "version": "==5.1.1"
        },
        "tzlocal": {
            "hashes": [
                "sha256:4ebeb848845ac898da6519b9b31879cf13b6626f7184c496037b818e238f2c4e"
            ],
            "index": "pypi",
            "version": "==1.5.1"
        },
        "urllib3": {
            "hashes": [
                "sha256:b246607a25ac80bedac05c6f282e3cdaf3afb65420fd024ac94435cabe6e18d1",
                "sha256:dbe59173209418ae49d485b87d1681aefa36252ee85884c31346debd19463232"
            ],
            "markers": "python_version >= '3.4'",
            "version": "==1.25.3"
        },
        "watchdog": {
            "hashes": [
                "sha256:965f658d0732de3188211932aeb0bb457587f04f63ab4c1e33eab878e9de961d"
            ],
            "index": "pypi",
            "version": "==0.9.0"
        }
    },
    "develop": {
        "absl-py": {
            "hashes": [
                "sha256:b943d1c567743ed0455878fcd60bc28ac9fae38d129d1ccfad58079da00b8951"
            ],
            "version": "==0.7.1"
        },
        "alabaster": {
            "hashes": [
                "sha256:446438bdcca0e05bd45ea2de1668c1d9b032e1a9154c2c259092d77031ddd359",
                "sha256:a661d72d58e6ea8a57f7a86e37d86716863ee5e92788398526d58b26a4e4dc02"
            ],
            "version": "==0.7.12"
        },
        "altair": {
            "hashes": [
                "sha256:77bf6baee04135cc37a20edd07820163336e2d2bb240804473e80dbefcb4bffd",
                "sha256:f711ca44cc569eaec5ae8eafa610146c18b23a0ba4f7b9900646b28c42c13b9f"
            ],
            "index": "pypi",
            "version": "==3.1.0"
        },
        "astor": {
            "hashes": [
                "sha256:0e41295809baf43ae8303350e031aff81ae52189b6f881f36d623fa8b2f1960e",
                "sha256:37a6eed8b371f1228db08234ed7f6cfdc7817a3ed3824797e20cbb11dc2a7862"
            ],
            "version": "==0.8.0"
        },
        "atomicwrites": {
            "hashes": [
                "sha256:03472c30eb2c5d1ba9227e4c2ca66ab8287fbfbbda3888aa93dc2e28fc6811b4",
                "sha256:75a9445bac02d8d058d5e1fe689654ba5a6556a1dfd8ce6ec55a0ed79866cfa6"
            ],
            "version": "==1.3.0"
        },
        "attrs": {
            "hashes": [
                "sha256:69c0dbf2ed392de1cb5ec704444b08a5ef81680a61cb899dc08127123af36a79",
                "sha256:f0b870f674851ecbfbbbd364d6b5cbdff9dcedbc7f3f5e18a6891057f21fe399"
            ],
            "version": "==19.1.0"
        },
        "babel": {
            "hashes": [
                "sha256:af92e6106cb7c55286b25b38ad7695f8b4efb36a90ba483d7f7a6628c46158ab",
                "sha256:e86135ae101e31e2c8ec20a4e0c5220f4eed12487d5cf3f78be7e98d3a57fc28"
            ],
            "version": "==2.7.0"
        },
        "bleach": {
            "hashes": [
                "sha256:213336e49e102af26d9cde77dd2d0397afabc5a6bf2fed985dc35b5d1e285a16",
                "sha256:3fdf7f77adcf649c9911387df51254b813185e32b2c6619f690b593a617e19fa"
            ],
            "version": "==3.1.0"
        },
        "bokeh": {
            "hashes": [
                "sha256:d45d797b5b3f5bb688eb636fb0430b0d57af232abd8ddc07ddba922c1ef0c3ae"
            ],
            "index": "pypi",
            "version": "==1.2.0"
        },
        "certifi": {
            "hashes": [
                "sha256:046832c04d4e752f37383b628bc601a7ea7211496b4638f6514d0e5b9acc4939",
                "sha256:945e3ba63a0b9f577b1395204e13c3a231f9bc0223888be653286534e5873695"
            ],
            "version": "==2019.6.16"
        },
        "chardet": {
            "hashes": [
                "sha256:84ab92ed1c4d4f16916e05906b6b75a6c0fb5db821cc65e70cbd64a3e2a5eaae",
                "sha256:fc323ffcaeaed0e0a02bf4d117757b98aed530d9ed4531e3e15460124c106691"
            ],
            "version": "==3.0.4"
        },
        "commonmark": {
            "hashes": [
                "sha256:14c3df31e8c9c463377e287b2a1eefaa6019ab97b22dad36e2f32be59d61d68d",
                "sha256:867fc5db078ede373ab811e16b6789e9d033b15ccd7296f370ca52d1ee792ce0"
            ],
            "version": "==0.9.0"
        },
        "coverage": {
            "hashes": [
                "sha256:3684fabf6b87a369017756b551cef29e505cb155ddb892a7a29277b978da88b9",
                "sha256:39e088da9b284f1bd17c750ac672103779f7954ce6125fd4382134ac8d152d74",
                "sha256:3c205bc11cc4fcc57b761c2da73b9b72a59f8d5ca89979afb0c1c6f9e53c7390",
                "sha256:465ce53a8c0f3a7950dfb836438442f833cf6663d407f37d8c52fe7b6e56d7e8",
                "sha256:48020e343fc40f72a442c8a1334284620f81295256a6b6ca6d8aa1350c763bbe",
                "sha256:5296fc86ab612ec12394565c500b412a43b328b3907c0d14358950d06fd83baf",
                "sha256:5f61bed2f7d9b6a9ab935150a6b23d7f84b8055524e7be7715b6513f3328138e",
                "sha256:68a43a9f9f83693ce0414d17e019daee7ab3f7113a70c79a3dd4c2f704e4d741",
                "sha256:6b8033d47fe22506856fe450470ccb1d8ba1ffb8463494a15cfc96392a288c09",
                "sha256:7ad7536066b28863e5835e8cfeaa794b7fe352d99a8cded9f43d1161be8e9fbd",
                "sha256:7bacb89ccf4bedb30b277e96e4cc68cd1369ca6841bde7b005191b54d3dd1034",
                "sha256:839dc7c36501254e14331bcb98b27002aa415e4af7ea039d9009409b9d2d5420",
                "sha256:8f9a95b66969cdea53ec992ecea5406c5bd99c9221f539bca1e8406b200ae98c",
                "sha256:932c03d2d565f75961ba1d3cec41ddde00e162c5b46d03f7423edcb807734eab",
                "sha256:988529edadc49039d205e0aa6ce049c5ccda4acb2d6c3c5c550c17e8c02c05ba",
                "sha256:998d7e73548fe395eeb294495a04d38942edb66d1fa61eb70418871bc621227e",
                "sha256:9de60893fb447d1e797f6bf08fdf0dbcda0c1e34c1b06c92bd3a363c0ea8c609",
                "sha256:9e80d45d0c7fcee54e22771db7f1b0b126fb4a6c0a2e5afa72f66827207ff2f2",
                "sha256:a545a3dfe5082dc8e8c3eb7f8a2cf4f2870902ff1860bd99b6198cfd1f9d1f49",
                "sha256:a5d8f29e5ec661143621a8f4de51adfb300d7a476224156a39a392254f70687b",
                "sha256:aca06bfba4759bbdb09bf52ebb15ae20268ee1f6747417837926fae990ebc41d",
                "sha256:bb23b7a6fd666e551a3094ab896a57809e010059540ad20acbeec03a154224ce",
                "sha256:bfd1d0ae7e292105f29d7deaa9d8f2916ed8553ab9d5f39ec65bcf5deadff3f9",
                "sha256:c62ca0a38958f541a73cf86acdab020c2091631c137bd359c4f5bddde7b75fd4",
                "sha256:c709d8bda72cf4cd348ccec2a4881f2c5848fd72903c185f363d361b2737f773",
                "sha256:c968a6aa7e0b56ecbd28531ddf439c2ec103610d3e2bf3b75b813304f8cb7723",
                "sha256:df785d8cb80539d0b55fd47183264b7002077859028dfe3070cf6359bf8b2d9c",
                "sha256:f406628ca51e0ae90ae76ea8398677a921b36f0bd71aab2099dfed08abd0322f",
                "sha256:f46087bbd95ebae244a0eda01a618aff11ec7a069b15a3ef8f6b520db523dcf1",
                "sha256:f8019c5279eb32360ca03e9fac40a12667715546eed5c5eb59eb381f2f501260",
                "sha256:fc5f4d209733750afd2714e9109816a29500718b32dd9a5db01c0cb3a019b96a"
            ],
            "version": "==4.5.3"
        },
        "cycler": {
            "hashes": [
                "sha256:1d8a5ae1ff6c5cf9b93e8811e581232ad8920aeec647c37316ceac982b08cb2d",
                "sha256:cd7b2d1018258d7247a71425e9f26463dfb444d411c39569972f4ce586b0c9d8"
            ],
            "version": "==0.10.0"
        },
        "decorator": {
            "hashes": [
                "sha256:86156361c50488b84a3f148056ea716ca587df2f0de1d34750d35c21312725de",
                "sha256:f069f3a01830ca754ba5258fde2278454a0b5b79e0d7f5c13b3b97e57d4acff6"
            ],
            "version": "==4.4.0"
        },
        "docutils": {
            "hashes": [
                "sha256:02aec4bd92ab067f6ff27a38a38a41173bf01bed8f89157768c1573f53e474a6",
                "sha256:51e64ef2ebfb29cae1faa133b3710143496eca21c530f3f71424d77687764274",
                "sha256:7a4bd47eaf6596e1295ecb11361139febe29b084a87bf005bf899f9a42edc3c6"
            ],
            "index": "pypi",
            "version": "==0.14"
        },
        "entrypoints": {
            "hashes": [
                "sha256:589f874b313739ad35be6e0cd7efde2a4e9b6fea91edcc34e58ecbb8dbe56d19",
                "sha256:c70dd71abe5a8c85e55e12c19bd91ccfeec11a6e99044204511f9ed547d48451"
            ],
            "version": "==0.3"
        },
        "flake8": {
            "hashes": [
                "sha256:859996073f341f2670741b51ec1e67a01da142831aa1fdc6242dbf88dffbe661",
                "sha256:a796a115208f5c03b18f332f7c11729812c8c3ded6c46319c59b53efd3819da8"
            ],
            "index": "pypi",
            "version": "==3.7.7"
        },
        "funcsigs": {
            "hashes": [
                "sha256:330cc27ccbf7f1e992e69fef78261dc7c6569012cf397db8d3de0234e6c937ca",
                "sha256:a7bb0f2cf3a3fd1ab2732cb49eba4252c2af4240442415b4abce3b87022a8f50"
            ],
            "index": "pypi",
            "markers": "python_version < '3.0'",
            "version": "==1.0.2"
        },
        "future": {
            "hashes": [
                "sha256:67045236dcfd6816dc439556d009594abf643e5eb48992e36beac09c2ca659b8"
            ],
            "index": "pypi",
            "version": "==0.17.1"
        },
        "gast": {
            "hashes": [
                "sha256:fe939df4583692f0512161ec1c880e0a10e71e6a232da045ab8edd3756fbadf0"
            ],
            "version": "==0.2.2"
        },
        "google-pasta": {
            "hashes": [
                "sha256:40b4f55ba7b44823eac96d055000572c84ce48cacb3e91c100869844064b2d07",
                "sha256:79d1ce28b381d68e98ef7707d19909adb58912f8dae8734402454424fc76b8fe",
                "sha256:7ca8afc4cfeebf4a079cdf586333d5447cecd19a997475136138fc83c3351bc4"
            ],
            "version": "==0.1.7"
        },
        "graphviz": {
            "hashes": [
                "sha256:6f261efbe92b938808ebb64048253b99f379f6300c6c776d440984e71678f642",
                "sha256:fc6f825a2a1be9841c1c7493777c0c742514c7daf979691f0e143d7dc0cc1fa9"
            ],
            "index": "pypi",
            "version": "==0.11"
        },
        "grpcio": {
            "hashes": [
                "sha256:03b78b4e7dcdfe3e257bb528cc93923f9cbbab6d5babf15a60d21e9a4a70b1a2",
                "sha256:1ce0ccfbdfe84387dbcbf44adb4ae16ec7ae70e166ffab478993eb1ea1cba3ce",
                "sha256:22e167a9406d73dd19ffe8ed6a485f17e6eac82505be8c108897f15e68badcbb",
                "sha256:31d0aeca8d8ee2301c62c5c340e0889d653b1280d68f9fa203982cb6337b050e",
                "sha256:44c7f99ca17ebbcc96fc54ed00b454d8313f1eac28c563098d8b901025aff941",
                "sha256:5471444f53f9db6a1f1f11f5dbc173228881df8446380b6b98f90afb8fd8348e",
                "sha256:561bca3b1bde6d6564306eb05848fd155136e9c3a25d2961129b1e2edba22fce",
                "sha256:5bf58e1d2c2f55365c06e8cb5abe067b88ca2e5550fb62009c41df4b54505acf",
                "sha256:6b7163d1e85d76b0815df63fcc310daec02b44532bb433f743142d4febcb181f",
                "sha256:766d79cddad95f5f6020037fe60ea8b98578afdf0c59d5a60c106c1bdd886303",
                "sha256:770b7372d5ca68308ff66d7baee53369fa5ce985f84bcb6aa1948c1f2f7b02f2",
                "sha256:7ab178da777fc0f55b6aef5a755f99726e8e4b75e3903954df07b27059b54fcf",
                "sha256:8078305e77c2f6649d36b24d8778096413e474d9d7892c6f92cfb589c9d71b2e",
                "sha256:85600b63a386d860eeaa955e9335e18dd0d7e5477e9214825abf2c2884488369",
                "sha256:857d9b939ae128be1c0c792eb885c7ff6a386b9dea899ac4b06f4d90a31f9d87",
                "sha256:87a41630c90c179fa5c593400f30a467c498972c702f348d41e19dafeb1d319e",
                "sha256:8805d486c6128cc0fcc8ecf16c4095d99a8693a541ef851429ab334e028a4a97",
                "sha256:8d71b7a89c306a41ccc7741fc9409b14f5b86727455c2a1c0c7cfcb0f784e1f2",
                "sha256:9e1b80bd65f8f160880cb4dad7f55697f6d37b2d7f251fc0c2128e811928f369",
                "sha256:9e290c84a145ae2411ee0ec9913c41cd7500e2e7485fe93632434d84ef4fda67",
                "sha256:9ec9f88b5bc94bd99372f27cdd53af1c92ba06717380b127733b953cfb181174",
                "sha256:a0a02a8b4ba6deadf706d5f849539b3685b72b186a3c9ef5d43e8972ed60fb6f",
                "sha256:a4059c59519f5940e01a071f74ae2a60ea8f6185b03d22a09d40c7959a36b16b",
                "sha256:a6e028c2a6da2ebfa2365a5b32531d311fbfec0e3600fc27e901b64f0ff7e54e",
                "sha256:adcdebf9f8463df4120c427cf6c9aed39258bccd03ed37b6939e7a145d64d6e0",
                "sha256:bdec982610259d07156a58f80b8c3e69be7751a9208bc577b059c5193d087fad",
                "sha256:cefc4d4251ffb73feb303d4b7e9d6c367cb60f2db16d259ea28b114045f965aa",
                "sha256:d4145c8aa6afbac10ad27e408f7ce15992fe89ba5d0b4abca31c0c2729864c03",
                "sha256:da76dc5ad719ee99de5ea28a5629ff92172cbb4a70d8a6ae3a5b7a53c7382ce1",
                "sha256:dde2452c08ef8b6426ccab6b5b6de9f06d836d9937d6870e68153cbf8cb49348",
                "sha256:e3d88091d2539a4868750914a6fe7b9ec50e42b913851fc1b77423b5bd918530",
                "sha256:f9c67cfe6278499d7f83559dc6322a8bbb108e307817a3d7acbfea807b3603cc"
            ],
            "version": "==1.22.0"
        },
        "h5py": {
            "hashes": [
                "sha256:05750b91640273c69989c657eaac34b091abdd75efc8c4824c82aaf898a2da0a",
                "sha256:082a27208aa3a2286e7272e998e7e225b2a7d4b7821bd840aebf96d50977abbb",
                "sha256:08e2e8297195f9e813e894b6c63f79372582787795bba2014a2db6a2de95f713",
                "sha256:0dd2adeb2e9de5081eb8dcec88874e7fd35dae9a21557be3a55a3c7d491842a4",
                "sha256:0f94de7a10562b991967a66bbe6dda9808e18088676834c0a4dcec3fdd3bcc6f",
                "sha256:106e42e2e01e486a3d32eeb9ba0e3a7f65c12fa8998d63625fa41fb8bdc44cdb",
                "sha256:1606c66015f04719c41a9863c156fc0e6b992150de21c067444bcb82e7d75579",
                "sha256:1854c4beff9961e477e133143c5e5e355dac0b3ebf19c52cf7cc1b1ef757703c",
                "sha256:1e9fb6f1746500ea91a00193ce2361803c70c6b13f10aae9a33ad7b5bd28e800",
                "sha256:2cca17e80ddb151894333377675db90cd0279fa454776e0a4f74308376afd050",
                "sha256:30e365e8408759db3778c361f1e4e0fe8e98a875185ae46c795a85e9bafb9cdf",
                "sha256:3206bac900e16eda81687d787086f4ffd4f3854980d798e191a9868a6510c3ae",
                "sha256:3c23d72058647cee19b30452acc7895621e2de0a0bd5b8a1e34204b9ea9ed43c",
                "sha256:407b5f911a83daa285bbf1ef78a9909ee5957f257d3524b8606be37e8643c5f0",
                "sha256:4162953714a9212d373ac953c10e3329f1e830d3c7473f2a2e4f25dd6241eef0",
                "sha256:5fc7aba72a51b2c80605eba1c50dbf84224dcd206279d30a75c154e5652e1fe4",
                "sha256:713ac19307e11de4d9833af0c4bd6778bde0a3d967cafd2f0f347223711c1e31",
                "sha256:71b946d80ef3c3f12db157d7778b1fe74a517ca85e94809358b15580983c2ce2",
                "sha256:8cc4aed71e20d87e0a6f02094d718a95252f11f8ed143bc112d22167f08d4040",
                "sha256:9d41ca62daf36d6b6515ab8765e4c8c4388ee18e2a665701fef2b41563821002",
                "sha256:a744e13b000f234cd5a5b2a1f95816b819027c57f385da54ad2b7da1adace2f3",
                "sha256:b087ee01396c4b34e9dc41e3a6a0442158206d383c19c7d0396d52067b17c1cb",
                "sha256:b0f03af381d33306ce67d18275b61acb4ca111ced645381387a02c8a5ee1b796",
                "sha256:b9e4b8dfd587365bdd719ae178fa1b6c1231f81280b1375eef8626dfd8761bf3",
                "sha256:c5dd4ec75985b99166c045909e10f0534704d102848b1d9f0992720e908928e7",
                "sha256:d2b82f23cd862a9d05108fe99967e9edfa95c136f532a71cb3d28dc252771f50",
                "sha256:e58a25764472af07b7e1c4b10b0179c8ea726446c7141076286e41891bf3a563",
                "sha256:f3b49107fbfc77333fc2b1ef4d5de2abcd57e7ea3a1482455229494cf2da56ce"
            ],
            "version": "==2.9.0"
        },
        "idna": {
            "hashes": [
                "sha256:c357b3f628cf53ae2c4c05627ecc484553142ca23264e593d327bcde5e9c3407",
                "sha256:ea8b7f6188e6fa117537c3df7da9fc686d485087abf6ac197f9c46432f7e4a3c"
            ],
            "version": "==2.8"
        },
        "imagesize": {
            "hashes": [
                "sha256:3f349de3eb99145973fefb7dbe38554414e5c30abd0c8e4b970a7c9d09f3a1d8",
                "sha256:f3832918bc3c66617f92e35f5d70729187676313caa60c187eb0f28b8fe5e3b5"
            ],
            "version": "==1.1.0"
        },
        "importlib-metadata": {
            "hashes": [
                "sha256:6dfd58dfe281e8d240937776065dd3624ad5469c835248219bd16cf2e12dbeb7",
                "sha256:cb6ee23b46173539939964df59d3d72c3e0c1b5d54b84f1d8a7e912fe43612db"
            ],
            "version": "==0.18"
        },
        "ipython-genutils": {
            "hashes": [
                "sha256:72dd37233799e619666c9f639a9da83c34013a73e8bbc79a7a6348d93c61fab8",
                "sha256:eb2e116e75ecef9d4d228fdc66af54269afa26ab4463042e33785b887c628ba8"
            ],
            "version": "==0.2.0"
        },
        "jinja2": {
            "hashes": [
                "sha256:065c4f02ebe7f7cf559e49ee5a95fb800a9e4528727aec6f24402a5374c65013",
                "sha256:14dd6caf1527abb21f08f86c784eac40853ba93edb79552aa1e4b8aef1b61c7b"
            ],
            "version": "==2.10.1"
        },
        "jsonschema": {
            "hashes": [
                "sha256:0c0a81564f181de3212efa2d17de1910f8732fa1b71c42266d983cd74304e20d",
                "sha256:a5f6559964a3851f59040d3b961de5e68e70971afb88ba519d27e6a039efff1a"
            ],
            "version": "==3.0.1"
        },
        "jupyter-core": {
            "hashes": [
                "sha256:2c6e7c1e9f2ac45b5c2ceea5730bc9008d92fe59d0725eac57b04c0edfba24f7",
                "sha256:f4fa22d6cf25f34807c995f22d2923693575c70f02557bcbfbe59bd5ec8d8b84"
            ],
            "version": "==4.5.0"
        },
        "keras-applications": {
            "hashes": [
                "sha256:5579f9a12bcde9748f4a12233925a59b93b73ae6947409ff34aa2ba258189fe5",
                "sha256:df4323692b8c1174af821bf906f1e442e63fa7589bf0f1230a0b6bdc5a810c95"
            ],
            "version": "==1.0.8"
        },
        "keras-preprocessing": {
            "hashes": [
                "sha256:44aee5f2c4d80c3b29f208359fcb336df80f293a0bb6b1c738da43ca206656fb",
                "sha256:5a8debe01d840de93d49e05ccf1c9b81ae30e210d34dacbcc47aeb3049b528e5"
            ],
            "version": "==1.1.0"
        },
        "kiwisolver": {
            "hashes": [
                "sha256:05b5b061e09f60f56244adc885c4a7867da25ca387376b02c1efc29cc16bcd0f",
                "sha256:26f4fbd6f5e1dabff70a9ba0d2c4bd30761086454aa30dddc5b52764ee4852b7",
                "sha256:3b2378ad387f49cbb328205bda569b9f87288d6bc1bf4cd683c34523a2341efe",
                "sha256:400599c0fe58d21522cae0e8b22318e09d9729451b17ee61ba8e1e7c0346565c",
                "sha256:47b8cb81a7d18dbaf4fed6a61c3cecdb5adec7b4ac292bddb0d016d57e8507d5",
                "sha256:53eaed412477c836e1b9522c19858a8557d6e595077830146182225613b11a75",
                "sha256:58e626e1f7dfbb620d08d457325a4cdac65d1809680009f46bf41eaf74ad0187",
                "sha256:5a52e1b006bfa5be04fe4debbcdd2688432a9af4b207a3f429c74ad625022641",
                "sha256:5c7ca4e449ac9f99b3b9d4693debb1d6d237d1542dd6a56b3305fe8a9620f883",
                "sha256:682e54f0ce8f45981878756d7203fd01e188cc6c8b2c5e2cf03675390b4534d5",
                "sha256:79bfb2f0bd7cbf9ea256612c9523367e5ec51d7cd616ae20ca2c90f575d839a2",
                "sha256:7f4dd50874177d2bb060d74769210f3bce1af87a8c7cf5b37d032ebf94f0aca3",
                "sha256:8944a16020c07b682df861207b7e0efcd2f46c7488619cb55f65882279119389",
                "sha256:8aa7009437640beb2768bfd06da049bad0df85f47ff18426261acecd1cf00897",
                "sha256:939f36f21a8c571686eb491acfffa9c7f1ac345087281b412d63ea39ca14ec4a",
                "sha256:9733b7f64bd9f807832d673355f79703f81f0b3e52bfce420fc00d8cb28c6a6c",
                "sha256:a02f6c3e229d0b7220bd74600e9351e18bc0c361b05f29adae0d10599ae0e326",
                "sha256:a0c0a9f06872330d0dd31b45607197caab3c22777600e88031bfe66799e70bb0",
                "sha256:acc4df99308111585121db217681f1ce0eecb48d3a828a2f9bbf9773f4937e9e",
                "sha256:b64916959e4ae0ac78af7c3e8cef4becee0c0e9694ad477b4c6b3a536de6a544",
                "sha256:d3fcf0819dc3fea58be1fd1ca390851bdb719a549850e708ed858503ff25d995",
                "sha256:d52e3b1868a4e8fd18b5cb15055c76820df514e26aa84cc02f593d99fef6707f",
                "sha256:db1a5d3cc4ae943d674718d6c47d2d82488ddd94b93b9e12d24aabdbfe48caee",
                "sha256:e3a21a720791712ed721c7b95d433e036134de6f18c77dbe96119eaf7aa08004",
                "sha256:e8bf074363ce2babeb4764d94f8e65efd22e6a7c74860a4f05a6947afc020ff2",
                "sha256:f16814a4a96dc04bf1da7d53ee8d5b1d6decfc1a92a63349bb15d37b6a263dd9",
                "sha256:f2b22153870ca5cf2ab9c940d7bc38e8e9089fa0f7e5856ea195e1cf4ff43d5a",
                "sha256:f790f8b3dff3d53453de6a7b7ddd173d2e020fb160baff578d578065b108a05f"
            ],
            "version": "==1.1.0"
        },
        "markdown": {
            "hashes": [
                "sha256:2e50876bcdd74517e7b71f3e7a76102050edec255b3983403f1a63e7c8a41e7a",
                "sha256:56a46ac655704b91e5b7e6326ce43d5ef72411376588afa1dd90e881b83c7e8c"
            ],
            "version": "==3.1.1"
        },
        "markupsafe": {
            "hashes": [
                "sha256:00bc623926325b26bb9605ae9eae8a215691f33cae5df11ca5424f06f2d1f473",
                "sha256:09027a7803a62ca78792ad89403b1b7a73a01c8cb65909cd876f7fcebd79b161",
                "sha256:09c4b7f37d6c648cb13f9230d847adf22f8171b1ccc4d5682398e77f40309235",
                "sha256:1027c282dad077d0bae18be6794e6b6b8c91d58ed8a8d89a89d59693b9131db5",
                "sha256:24982cc2533820871eba85ba648cd53d8623687ff11cbb805be4ff7b4c971aff",
                "sha256:29872e92839765e546828bb7754a68c418d927cd064fd4708fab9fe9c8bb116b",
                "sha256:43a55c2930bbc139570ac2452adf3d70cdbb3cfe5912c71cdce1c2c6bbd9c5d1",
                "sha256:46c99d2de99945ec5cb54f23c8cd5689f6d7177305ebff350a58ce5f8de1669e",
                "sha256:500d4957e52ddc3351cabf489e79c91c17f6e0899158447047588650b5e69183",
                "sha256:535f6fc4d397c1563d08b88e485c3496cf5784e927af890fb3c3aac7f933ec66",
                "sha256:62fe6c95e3ec8a7fad637b7f3d372c15ec1caa01ab47926cfdf7a75b40e0eac1",
                "sha256:6dd73240d2af64df90aa7c4e7481e23825ea70af4b4922f8ede5b9e35f78a3b1",
                "sha256:717ba8fe3ae9cc0006d7c451f0bb265ee07739daf76355d06366154ee68d221e",
                "sha256:79855e1c5b8da654cf486b830bd42c06e8780cea587384cf6545b7d9ac013a0b",
                "sha256:7c1699dfe0cf8ff607dbdcc1e9b9af1755371f92a68f706051cc8c37d447c905",
                "sha256:88e5fcfb52ee7b911e8bb6d6aa2fd21fbecc674eadd44118a9cc3863f938e735",
                "sha256:8defac2f2ccd6805ebf65f5eeb132adcf2ab57aa11fdf4c0dd5169a004710e7d",
                "sha256:98c7086708b163d425c67c7a91bad6e466bb99d797aa64f965e9d25c12111a5e",
                "sha256:9add70b36c5666a2ed02b43b335fe19002ee5235efd4b8a89bfcf9005bebac0d",
                "sha256:9bf40443012702a1d2070043cb6291650a0841ece432556f784f004937f0f32c",
                "sha256:ade5e387d2ad0d7ebf59146cc00c8044acbd863725f887353a10df825fc8ae21",
                "sha256:b00c1de48212e4cc9603895652c5c410df699856a2853135b3967591e4beebc2",
                "sha256:b1282f8c00509d99fef04d8ba936b156d419be841854fe901d8ae224c59f0be5",
                "sha256:b2051432115498d3562c084a49bba65d97cf251f5a331c64a12ee7e04dacc51b",
                "sha256:ba59edeaa2fc6114428f1637ffff42da1e311e29382d81b339c1817d37ec93c6",
                "sha256:c8716a48d94b06bb3b2524c2b77e055fb313aeb4ea620c8dd03a105574ba704f",
                "sha256:cd5df75523866410809ca100dc9681e301e3c27567cf498077e8551b6d20e42f",
                "sha256:e249096428b3ae81b08327a63a485ad0878de3fb939049038579ac0ef61e17e7"
            ],
            "version": "==1.1.1"
        },
        "matplotlib": {
            "hashes": [
                "sha256:08d9bc2e2acef42965256acd5015dc2c899cbd53e01bf4214c5510c7ea0efd2d",
                "sha256:1e0213f87cc0076f7b0c4c251d7e23601e2419cd98691df79edb95517ba06f0c",
                "sha256:1f31053f660df5f0310118d7f5bd1e8025170e9773f0bebe8fec486d0926adf6",
                "sha256:399bf6352633aeeb45ca55c6c943fa2738022fb17ae498c32a142ced0b41528d",
                "sha256:409a5894efb810d630d2512449c7a4394de9a4d15fc6394e26a409b17d9cc18c",
                "sha256:5c5ef5cf1bc8f483123102e2615644937af7d4c01d100acc72bf74a044a78717",
                "sha256:d0052be5cdfa27018bb08194b8812c47cb985d60eb682e1809c76e9600839516",
                "sha256:e7d6620d145ca9f6c3e88248e5734b6fda430e75e70755b887e48f8e9bc1de2a",
                "sha256:f3d8b6bccc577e4e5ecbd58fdd63cacb8e58f0ed1e97616a7f7a7baaf4b8d036"
            ],
            "index": "pypi",
            "markers": "python_version > '3.0'",
            "version": "==3.1.0"
        },
        "mccabe": {
            "hashes": [
                "sha256:ab8a6258860da4b6677da4bd2fe5dc2c659cff31b3ee4f7f5d64e79735b80d42",
                "sha256:dd8d182285a0fe56bace7f45b5e7d1a6ebcbf524e8f3bd87eb0f125271b8831f"
            ],
            "version": "==0.6.1"
        },
        "mock": {
            "hashes": [
                "sha256:83657d894c90d5681d62155c82bda9c1187827525880eda8ff5df4ec813437c3",
                "sha256:d157e52d4e5b938c550f39eb2fd15610db062441a9c2747d3dbfa9298211d0f8"
            ],
            "index": "pypi",
            "version": "==3.0.5"
        },
        "more-itertools": {
            "hashes": [
                "sha256:3ad685ff8512bf6dc5a8b82ebf73543999b657eded8c11803d9ba6b648986f4d",
                "sha256:8bb43d1f51ecef60d81854af61a3a880555a14643691cc4b64a6ee269c78f09a"
            ],
            "version": "==7.1.0"
        },
        "nbformat": {
            "hashes": [
                "sha256:b9a0dbdbd45bb034f4f8893cafd6f652ea08c8c1674ba83f2dc55d3955743b0b",
                "sha256:f7494ef0df60766b7cabe0a3651556345a963b74dbc16bc7c18479041170d402"
            ],
            "version": "==4.4.0"
        },
        "numpy": {
            "hashes": [
                "sha256:0778076e764e146d3078b17c24c4d89e0ecd4ac5401beff8e1c87879043a0633",
                "sha256:141c7102f20abe6cf0d54c4ced8d565b86df4d3077ba2343b61a6db996cefec7",
                "sha256:14270a1ee8917d11e7753fb54fc7ffd1934f4d529235beec0b275e2ccf00333b",
                "sha256:27e11c7a8ec9d5838bc59f809bfa86efc8a4fd02e58960fa9c49d998e14332d5",
                "sha256:2a04dda79606f3d2f760384c38ccd3d5b9bb79d4c8126b67aff5eb09a253763e",
                "sha256:3c26010c1b51e1224a3ca6b8df807de6e95128b0908c7e34f190e7775455b0ca",
                "sha256:52c40f1a4262c896420c6ea1c6fda62cf67070e3947e3307f5562bd783a90336",
                "sha256:6e4f8d9e8aa79321657079b9ac03f3cf3fd067bf31c1cca4f56d49543f4356a5",
                "sha256:7242be12a58fec245ee9734e625964b97cf7e3f2f7d016603f9e56660ce479c7",
                "sha256:7dc253b542bfd4b4eb88d9dbae4ca079e7bf2e2afd819ee18891a43db66c60c7",
                "sha256:94f5bd885f67bbb25c82d80184abbf7ce4f6c3c3a41fbaa4182f034bba803e69",
                "sha256:a89e188daa119ffa0d03ce5123dee3f8ffd5115c896c2a9d4f0dbb3d8b95bfa3",
                "sha256:ad3399da9b0ca36e2f24de72f67ab2854a62e623274607e37e0ce5f5d5fa9166",
                "sha256:b0348be89275fd1d4c44ffa39530c41a21062f52299b1e3ee7d1c61f060044b8",
                "sha256:b5554368e4ede1856121b0dfa35ce71768102e4aa55e526cb8de7f374ff78722",
                "sha256:cbddc56b2502d3f87fda4f98d948eb5b11f36ff3902e17cb6cc44727f2200525",
                "sha256:d79f18f41751725c56eceab2a886f021d70fd70a6188fd386e29a045945ffc10",
                "sha256:dc2ca26a19ab32dc475dbad9dfe723d3a64c835f4c23f625c2b6566ca32b9f29",
                "sha256:dd9bcd4f294eb0633bb33d1a74febdd2b9018b8b8ed325f861fffcd2c7660bb8",
                "sha256:e8baab1bc7c9152715844f1faca6744f2416929de10d7639ed49555a85549f52",
                "sha256:ec31fe12668af687b99acf1567399632a7c47b0e17cfb9ae47c098644ef36797",
                "sha256:f12b4f7e2d8f9da3141564e6737d79016fe5336cc92de6814eba579744f65b0a",
                "sha256:f58ac38d5ca045a377b3b377c84df8175ab992c970a53332fa8ac2373df44ff7"
            ],
            "index": "pypi",
            "version": "==1.16.4"
        },
        "packaging": {
            "hashes": [
                "sha256:0c98a5d0be38ed775798ece1b9727178c4469d9c3b4ada66e8e6b7849f8732af",
                "sha256:9e1cbf8c12b1f1ce0bb5344b8d7ecf66a6f8a6e91bcb0c84593ed6d3ab5c4ab3"
            ],
            "version": "==19.0"
        },
        "pandas": {
            "hashes": [
                "sha256:071e42b89b57baa17031af8c6b6bbd2e9a5c68c595bc6bf9adabd7a9ed125d3b",
                "sha256:17450e25ae69e2e6b303817bdf26b2cd57f69595d8550a77c308be0cd0fd58fa",
                "sha256:17916d818592c9ec891cbef2e90f98cc85e0f1e89ed0924c9b5220dc3209c846",
                "sha256:2538f099ab0e9f9c9d09bbcd94b47fd889bad06dc7ae96b1ed583f1dc1a7a822",
                "sha256:366f30710172cb45a6b4f43b66c220653b1ea50303fbbd94e50571637ffb9167",
                "sha256:42e5ad741a0d09232efbc7fc648226ed93306551772fc8aecc6dce9f0e676794",
                "sha256:4e718e7f395ba5bfe8b6f6aaf2ff1c65a09bb77a36af6394621434e7cc813204",
                "sha256:4f919f409c433577a501e023943e582c57355d50a724c589e78bc1d551a535a2",
                "sha256:4fe0d7e6438212e839fc5010c78b822664f1a824c0d263fd858f44131d9166e2",
                "sha256:5149a6db3e74f23dc3f5a216c2c9ae2e12920aa2d4a5b77e44e5b804a5f93248",
                "sha256:627594338d6dd995cfc0bacd8e654cd9e1252d2a7c959449228df6740d737eb8",
                "sha256:83c702615052f2a0a7fb1dd289726e29ec87a27272d775cb77affe749cca28f8",
                "sha256:8c872f7fdf3018b7891e1e3e86c55b190e6c5cee70cab771e8f246c855001296",
                "sha256:90f116086063934afd51e61a802a943826d2aac572b2f7d55caaac51c13db5b5",
                "sha256:a3352bacac12e1fc646213b998bce586f965c9d431773d9e91db27c7c48a1f7d",
                "sha256:bcdd06007cca02d51350f96debe51331dec429ac8f93930a43eb8fb5639e3eb5",
                "sha256:c1bd07ebc15285535f61ddd8c0c75d0d6293e80e1ee6d9a8d73f3f36954342d0",
                "sha256:c9a4b7c55115eb278c19aa14b34fcf5920c8fe7797a09b7b053ddd6195ea89b3",
                "sha256:cc8fc0c7a8d5951dc738f1c1447f71c43734244453616f32b8aa0ef6013a5dfb",
                "sha256:d7b460bc316064540ce0c41c1438c416a40746fd8a4fb2999668bf18f3c4acf1"
            ],
            "index": "pypi",
            "version": "==0.24.2"
        },
        "parameterized": {
            "hashes": [
                "sha256:020343a281efcfe9b71b9028a91817f981202c14d72104b5a2fbe401dee25a18",
                "sha256:d8c8837fb677ed2d5a93b9e2308ce0da3aeb58cf513120d501e0b7af14da78d5"
            ],
            "index": "pypi",
            "version": "==0.7.0"
        },
        "pillow": {
            "hashes": [
                "sha256:15c056bfa284c30a7f265a41ac4cbbc93bdbfc0dfe0613b9cb8a8581b51a9e55",
                "sha256:1a4e06ba4f74494ea0c58c24de2bb752818e9d504474ec95b0aa94f6b0a7e479",
                "sha256:1c3c707c76be43c9e99cb7e3d5f1bee1c8e5be8b8a2a5eeee665efbf8ddde91a",
                "sha256:1fd0b290203e3b0882d9605d807b03c0f47e3440f97824586c173eca0aadd99d",
                "sha256:24114e4a6e1870c5a24b1da8f60d0ba77a0b4027907860188ea82bd3508c80eb",
                "sha256:258d886a49b6b058cd7abb0ab4b2b85ce78669a857398e83e8b8e28b317b5abb",
                "sha256:33c79b6dd6bc7f65079ab9ca5bebffb5f5d1141c689c9c6a7855776d1b09b7e8",
                "sha256:367385fc797b2c31564c427430c7a8630db1a00bd040555dfc1d5c52e39fcd72",
                "sha256:3c1884ff078fb8bf5f63d7d86921838b82ed4a7d0c027add773c2f38b3168754",
                "sha256:44e5240e8f4f8861d748f2a58b3f04daadab5e22bfec896bf5434745f788f33f",
                "sha256:46aa988e15f3ea72dddd81afe3839437b755fffddb5e173886f11460be909dce",
                "sha256:74d90d499c9c736d52dd6d9b7221af5665b9c04f1767e35f5dd8694324bd4601",
                "sha256:809c0a2ce9032cbcd7b5313f71af4bdc5c8c771cb86eb7559afd954cab82ebb5",
                "sha256:85d1ef2cdafd5507c4221d201aaf62fc9276f8b0f71bd3933363e62a33abc734",
                "sha256:8c3889c7681af77ecfa4431cd42a2885d093ecb811e81fbe5e203abc07e0995b",
                "sha256:9218d81b9fca98d2c47d35d688a0cea0c42fd473159dfd5612dcb0483c63e40b",
                "sha256:9aa4f3827992288edd37c9df345783a69ef58bd20cc02e64b36e44bcd157bbf1",
                "sha256:9d80f44137a70b6f84c750d11019a3419f409c944526a95219bea0ac31f4dd91",
                "sha256:b7ebd36128a2fe93991293f997e44be9286503c7530ace6a55b938b20be288d8",
                "sha256:c4c78e2c71c257c136cdd43869fd3d5e34fc2162dc22e4a5406b0ebe86958239",
                "sha256:c6a842537f887be1fe115d8abb5daa9bc8cc124e455ff995830cc785624a97af",
                "sha256:cf0a2e040fdf5a6d95f4c286c6ef1df6b36c218b528c8a9158ec2452a804b9b8",
                "sha256:cfd28aad6fc61f7a5d4ee556a997dc6e5555d9381d1390c00ecaf984d57e4232",
                "sha256:dca5660e25932771460d4688ccbb515677caaf8595f3f3240ec16c117deff89a",
                "sha256:de7aedc85918c2f887886442e50f52c1b93545606317956d65f342bd81cb4fc3",
                "sha256:e6c0bbf8e277b74196e3140c35f9a1ae3eafd818f7f2d3a15819c49135d6c062"
            ],
            "index": "pypi",
            "version": "==6.0.0"
        },
        "pipenv": {
            "hashes": [
                "sha256:56ad5f5cb48f1e58878e14525a6e3129d4306049cb76d2f6a3e95df0d5fc6330",
                "sha256:7df8e33a2387de6f537836f48ac6fcd94eda6ed9ba3d5e3fd52e35b5bc7ff49e",
                "sha256:a673e606e8452185e9817a987572b55360f4d28b50831ef3b42ac3cab3fee846"
            ],
            "index": "pypi",
            "version": "==2018.11.26"
        },
        "pkginfo": {
            "hashes": [
                "sha256:7424f2c8511c186cd5424bbf31045b77435b37a8d604990b79d4e70d741148bb",
                "sha256:a6d9e40ca61ad3ebd0b72fbadd4fba16e4c0e4df0428c041e01e06eb6ee71f32"
            ],
            "version": "==1.5.0.1"
        },
        "plotly": {
            "hashes": [
                "sha256:5dcb33f5c9a00e1d68ac567340b58e90c07ba93767ad3e360dd6aa11cf568a98",
                "sha256:ab51c41f3212c5b50238abc1be070cdf79dea60a127216e7c2f1829d14113b49"
            ],
            "index": "pypi",
            "version": "==3.10.0"
        },
        "pluggy": {
            "hashes": [
                "sha256:0825a152ac059776623854c1543d65a4ad408eb3d33ee114dff91e57ec6ae6fc",
                "sha256:b9817417e95936bf75d85d3f8767f7df6cdde751fc40aed3bb3074cbcb77757c"
            ],
            "version": "==0.12.0"
        },
        "protobuf": {
            "hashes": [
                "sha256:03f43eac9d5b651f976e91cf46a25b75e5779d98f0f4114b0abfed83376d75f8",
                "sha256:0c94b21e6de01362f91a86b372555d22a60b59708599ca9d5032ae9fdf8e3538",
                "sha256:2d2a9f30f61f4063fadd7fb68a2510a6939b43c0d6ceeec5c4704f22225da28e",
                "sha256:34a0b05fca061e4abb77dd180209f68d8637115ff319f51e28a6a9382d69853a",
                "sha256:358710fd0db25372edcf1150fa691f48376a134a6c69ce29f38f185eea7699e6",
                "sha256:41e47198b94c27ba05a08b4a95160656105745c462af574e4bcb0807164065c0",
                "sha256:8c61cc8a76e9d381c665aecc5105fa0f1878cf7db8b5cd17202603bcb386d0fc",
                "sha256:a6eebc4db759e58fdac02efcd3028b811effac881d8a5bad1996e4e8ee6acb47",
                "sha256:a9c12f7c98093da0a46ba76ec40ace725daa1ac4038c41e4b1466afb5c45bb01",
                "sha256:cb95068492ba0859b8c9e61fa8ba206a83c64e5d0916fb4543700b2e2b214115",
                "sha256:cd98476ce7bb4dcd6a7b101f5eecdc073dafea19f311e36eb8fba1a349346277",
                "sha256:ce64cfbea18c535176bdaa10ba740c0fc4c6d998a3f511c17bedb0ae4b3b167c",
                "sha256:dcbb59eac73fd454e8f2c5fba9e3d3320fd4707ed6a9d3ea3717924a6f0903ea",
                "sha256:dd67f34458ae716029e2a71ede998e9092493b62a519236ca52e3c5202096c87",
                "sha256:e3c96056eb5b7284a20e256cb0bf783c8f36ad82a4ae5434a7b7cd02384144a7",
                "sha256:f612d584d7a27e2f39e7b17878430a959c1bc09a74ba09db096b468558e5e126",
                "sha256:f6de8a7d6122297b81566e5bd4df37fd5d62bec14f8f90ebff8ede1c9726cd0a",
                "sha256:fa529d9261682b24c2aaa683667253175c9acebe0a31105394b221090da75832"
            ],
            "index": "pypi",
            "version": "==3.8.0"
        },
        "py": {
            "hashes": [
                "sha256:64f65755aee5b381cea27766a3a147c3f15b9b6b9ac88676de66ba2ae36793fa",
                "sha256:dc639b046a6e2cff5bbe40194ad65936d6ba360b52b3c3fe1d08a82dd50b5e53"
            ],
            "version": "==1.8.0"
        },
        "pycodestyle": {
            "hashes": [
                "sha256:95a2219d12372f05704562a14ec30bc76b05a5b297b21a5dfe3f6fac3491ae56",
                "sha256:e40a936c9a450ad81df37f549d676d127b1b66000a6c500caa2b085bc0ca976c"
            ],
            "version": "==2.5.0"
        },
        "pydot": {
            "hashes": [
                "sha256:67be714300c78fda5fd52f79ec994039e3f76f074948c67b5ff539b433ad354f",
                "sha256:d49c9d4dd1913beec2a997f831543c8cbd53e535b1a739e921642fe416235f01"
            ],
            "index": "pypi",
            "version": "==1.4.1"
        },
        "pyflakes": {
            "hashes": [
                "sha256:17dbeb2e3f4d772725c777fabc446d5634d1038f234e77343108ce445ea69ce0",
                "sha256:d976835886f8c5b31d47970ed689944a0262b5f3afa00a5a7b4dc81e5449f8a2"
            ],
            "version": "==2.1.1"
        },
        "pygments": {
            "hashes": [
                "sha256:71e430bc85c88a430f000ac1d9b331d2407f681d6f6aec95e8bcfbc3df5b0127",
                "sha256:881c4c157e45f30af185c1ffe8d549d48ac9127433f2c380c24b84572ad66297"
            ],
            "version": "==2.4.2"
        },
        "pyparsing": {
            "hashes": [
                "sha256:1873c03321fc118f4e9746baf201ff990ceb915f433f23b395f5580d1840cb2a",
                "sha256:9b6323ef4ab914af344ba97510e966d64ba91055d6b9afa6b30799340e89cc03"
            ],
            "version": "==2.4.0"
        },
        "pyrsistent": {
            "hashes": [
                "sha256:16692ee739d42cf5e39cef8d27649a8c1fdb7aa99887098f1460057c5eb75c3a"
            ],
            "version": "==0.15.2"
        },
        "pytest": {
            "hashes": [
                "sha256:2878de8ae1c79a62c012da6186b88ff0562ea96ce29c4208d2a9b11d9f607df1",
                "sha256:95b700cf21ed5b7e91bce7a6b5a573b2e3ef7b3643d00f681d8f9c4672f9fbdf"
            ],
            "index": "pypi",
            "version": "==5.0.0"
        },
        "pytest-cov": {
            "hashes": [
                "sha256:2b097cde81a302e1047331b48cadacf23577e431b61e9c6f49a1170bbe3d3da6",
                "sha256:e00ea4fdde970725482f1f35630d12f074e121a23801aabf2ae154ec6bdd343a"
            ],
            "index": "pypi",
            "version": "==2.7.1"
        },
        "python-dateutil": {
            "hashes": [
                "sha256:7e6584c74aeed623791615e26efd690f29817a27c73085b78e4bad02493df2fb",
                "sha256:c89805f6f4d64db21ed966fda138f8a5ed7a4fdbc1a8ee329ce1b74e3c74da9e"
            ],
            "markers": "python_version >= '2.7'",
            "version": "==2.8.0"
        },
        "pytz": {
            "hashes": [
                "sha256:303879e36b721603cc54604edcac9d20401bdbe31e1e4fdee5b9f98d5d31dfda",
                "sha256:d747dd3d23d77ef44c6a3526e274af6efeb0a6f1afd5a69ba4d5be4098c8e141"
            ],
            "version": "==2019.1"
        },
        "pyyaml": {
            "hashes": [
                "sha256:57acc1d8533cbe51f6662a55434f0dbecfa2b9eaf115bede8f6fd00115a0c0d3",
                "sha256:588c94b3d16b76cfed8e0be54932e5729cc185caffaa5a451e7ad2f7ed8b4043",
                "sha256:68c8dd247f29f9a0d09375c9c6b8fdc64b60810ebf07ba4cdd64ceee3a58c7b7",
                "sha256:70d9818f1c9cd5c48bb87804f2efc8692f1023dac7f1a1a5c61d454043c1d265",
                "sha256:86a93cccd50f8c125286e637328ff4eef108400dd7089b46a7be3445eecfa391",
                "sha256:a0f329125a926876f647c9fa0ef32801587a12328b4a3c741270464e3e4fa778",
                "sha256:a3c252ab0fa1bb0d5a3f6449a4826732f3eb6c0270925548cac342bc9b22c225",
                "sha256:b4bb4d3f5e232425e25dda21c070ce05168a786ac9eda43768ab7f3ac2770955",
                "sha256:cd0618c5ba5bda5f4039b9398bb7fb6a317bb8298218c3de25c47c4740e4b95e",
                "sha256:ceacb9e5f8474dcf45b940578591c7f3d960e82f926c707788a570b51ba59190",
                "sha256:fe6a88094b64132c4bb3b631412e90032e8cfe9745a58370462240b8cb7553cd"
            ],
            "version": "==5.1.1"
        },
        "readme-renderer": {
            "hashes": [
                "sha256:bb16f55b259f27f75f640acf5e00cf897845a8b3e4731b5c1a436e4b8529202f",
                "sha256:c8532b79afc0375a85f10433eca157d6b50f7d6990f337fa498c96cd4bfc203d"
            ],
            "version": "==24.0"
        },
        "recommonmark": {
            "hashes": [
                "sha256:a520b8d25071a51ae23a27cf6252f2fe387f51bdc913390d83b2b50617f5bb48",
                "sha256:c85228b9b7aea7157662520e74b4e8791c5eacd375332ec68381b52bf10165be"
            ],
            "index": "pypi",
            "version": "==0.5.0"
        },
        "requests": {
            "hashes": [
                "sha256:11e007a8a2aa0323f5a921e9e6a2d7e4e67d9877e85773fba9ba6419025cbeb4",
                "sha256:9cf5292fcd0f598c671cfc1e0d7d1a7f13bb8085e9a590f48c010551dc6c4b31"
            ],
            "version": "==2.22.0"
        },
        "requests-toolbelt": {
            "hashes": [
                "sha256:380606e1d10dc85c3bd47bf5a6095f815ec007be7a8b69c878507068df059e6f",
                "sha256:968089d4584ad4ad7c171454f0a5c6dac23971e9472521ea3b6d49d610aa6fc0"
            ],
            "version": "==0.9.1"
        },
        "retrying": {
            "hashes": [
                "sha256:08c039560a6da2fe4f2c426d0766e284d3b736e355f8dd24b37367b0bb41973b"
            ],
            "version": "==1.3.3"
        },
        "scipy": {
            "hashes": [
                "sha256:03b1e0775edbe6a4c64effb05fff2ce1429b76d29d754aa5ee2d848b60033351",
                "sha256:09d008237baabf52a5d4f5a6fcf9b3c03408f3f61a69c404472a16861a73917e",
                "sha256:10325f0ffac2400b1ec09537b7e403419dcd25d9fee602a44e8a32119af9079e",
                "sha256:1db9f964ed9c52dc5bd6127f0dd90ac89791daa690a5665cc01eae185912e1ba",
                "sha256:409846be9d6bdcbd78b9e5afe2f64b2da5a923dd7c1cd0615ce589489533fdbb",
                "sha256:4907040f62b91c2e170359c3d36c000af783f0fa1516a83d6c1517cde0af5340",
                "sha256:6c0543f2fdd38dee631fb023c0f31c284a532d205590b393d72009c14847f5b1",
                "sha256:826b9f5fbb7f908a13aa1efd4b7321e36992f5868d5d8311c7b40cf9b11ca0e7",
                "sha256:a7695a378c2ce402405ea37b12c7a338a8755e081869bd6b95858893ceb617ae",
                "sha256:a84c31e8409b420c3ca57fd30c7589378d6fdc8d155d866a7f8e6e80dec6fd06",
                "sha256:adadeeae5500de0da2b9e8dd478520d0a9945b577b2198f2462555e68f58e7ef",
                "sha256:b283a76a83fe463c9587a2c88003f800e08c3929dfbeba833b78260f9c209785",
                "sha256:c19a7389ab3cd712058a8c3c9ffd8d27a57f3d84b9c91a931f542682bb3d269d",
                "sha256:c3bb4bd2aca82fb498247deeac12265921fe231502a6bc6edea3ee7fe6c40a7a",
                "sha256:c5ea60ece0c0c1c849025bfc541b60a6751b491b6f11dd9ef37ab5b8c9041921",
                "sha256:db61a640ca20f237317d27bc658c1fc54c7581ff7f6502d112922dc285bdabee"
            ],
            "index": "pypi",
            "version": "==1.3.0"
        },
        "seaborn": {
            "hashes": [
                "sha256:42e627b24e849c2d3bbfd059e00005f6afbc4a76e4895baf44ae23fe8a4b09a5",
                "sha256:76c83f794ca320fb6b23a7c6192d5e185a5fcf4758966a0c0a54baee46d41e2f"
            ],
            "index": "pypi",
            "version": "==0.9.0"
        },
        "six": {
            "hashes": [
                "sha256:3350809f0555b11f552448330d0b52d5f24c91a322ea4a15ef22629740f3761c",
                "sha256:d16a0141ec1a18405cd4ce8b4613101da75da0e9a7aec5bdd4fa804d0e0eba73"
            ],
            "version": "==1.12.0"
        },
        "snowballstemmer": {
            "hashes": [
                "sha256:9f3b9ffe0809d174f7047e121431acf99c89a7040f0ca84f94ba53a498e6d0c9"
            ],
            "version": "==1.9.0"
        },
        "sphinx": {
            "hashes": [
                "sha256:9f3e17c64b34afc653d7c5ec95766e03043cc6d80b0de224f59b6b6e19d37c3c",
                "sha256:c7658aab75c920288a8cf6f09f244c6cfdae30d82d803ac1634d9f223a80ca08"
            ],
            "index": "pypi",
            "version": "==1.8.5"
        },
        "sphinx-rtd-theme": {
            "hashes": [
                "sha256:00cf895504a7895ee433807c62094cf1e95f065843bf3acd17037c3e9a2becd4",
                "sha256:728607e34d60456d736cc7991fd236afb828b21b82f956c5ea75f94c8414040a"
            ],
            "index": "pypi",
            "version": "==0.4.3"
        },
        "sphinxcontrib-websupport": {
            "hashes": [
                "sha256:1501befb0fdf1d1c29a800fdbf4ef5dc5369377300ddbdd16d2cd40e54c6eefc",
                "sha256:e02f717baf02d0b6c3dd62cf81232ffca4c9d5c331e03766982e3ff9f1d2bc3f"
            ],
            "version": "==1.1.2"
        },
        "tensorboard": {
            "hashes": [
                "sha256:50e0b1bdcd488dbe39fd9416976e089b2ff4df18d9f1fab47abf4c498209c3fc",
                "sha256:c35ba681a52d4922be6b225623cf77285033e7e4e68bac5c1d5490e47d129bb2"
            ],
            "version": "==1.14.0"
        },
        "tensorflow": {
            "hashes": [
                "sha256:0a3784c6ab223b85a87ba6b752d2e6dc97b9345c078172d9b0bb90f3e448a320",
                "sha256:0a95ab659de39748c418f342fd09bc444a21a7d66f4501593cf7ff6de3c603b1",
                "sha256:2fc989a5d3be9f3dc96c20deaa3d5cc66d2bf76fe069c202c2914a7f4b5a9a35",
                "sha256:4008a56940d23345e52ac4885fb4782604eb02574c2d95f3946f5b6baf0e1276",
                "sha256:4643fcb6aa7bf9261620efe332f821ccdb63422ed5df33479e3c9592659cd64e",
                "sha256:46fc216db780b1a7b7a28cf6536d6ec0a171ef2fa546a24934ffe077c734c891",
                "sha256:5a9555eee142324a1cc3d6a5a9c0c8154ded8d013bf18cb459bc375e5d365191",
                "sha256:5ce034dba1db7cd829af2bf092c48dce96bb3da3e89223d7cb50f3eac2ddc19f",
                "sha256:7dfefd6fc79fed477c2c550cb79f766fb40533e907e4efbfabc81339b45551a4",
                "sha256:a3851118d2cc5e9e697503753c2d247dca0e98d5a85b5ea091103f27d9e57a38",
                "sha256:a4f154fa98cde5974117e05af444e0bed84cf431b8129c78a2de03a1ff7201c9",
                "sha256:c77888375ef02a5e7e55f81572db1bfa41e6f6597ae297e7bdafb22bf633f79e",
                "sha256:d982a6fef251ec1358129213385ec027f87ee72246dffe1136ca6109def209f7",
                "sha256:e20b5d81b07798db5054802405758fb685367772f1d602d359ba60baa34b6b46",
                "sha256:e84f2c8c7f23ad546076b1e73cec85706da19910b9a89c29cba3b64e297b2eb0"
            ],
            "index": "pypi",
            "version": "==1.14.0"
        },
        "tensorflow-estimator": {
            "hashes": [
                "sha256:ca073f66063407a091d610ec1b22e39ea30248710198cc6f13769320bdbe3992"
            ],
            "version": "==1.14.0"
        },
        "termcolor": {
            "hashes": [
                "sha256:1d6d69ce66211143803fbc56652b41d73b4a400a2891d7bf7a1cdf4c02de613b"
            ],
            "version": "==1.1.0"
        },
        "testfixtures": {
            "hashes": [
                "sha256:665a298976c8d77f311b65c46f16b7cda7229a47dff5ad7c822e5b3371a439e2",
                "sha256:9d230c5c80746f9f86a16a1f751a5cf5d8e317d4cc48243a19fb180d22303bce"
            ],
            "index": "pypi",
            "version": "==6.10.0"
        },
        "toolz": {
            "hashes": [
                "sha256:929f0a7ea7f61c178bd951bdae93920515d3fbdbafc8e6caf82d752b9b3b31c9"
            ],
            "version": "==0.9.0"
        },
        "tornado": {
            "hashes": [
                "sha256:0662d28b1ca9f67108c7e3b77afabfb9c7e87bde174fbda78186ecedc2499a9d",
                "sha256:4e5158d97583502a7e2739951553cbd88a72076f152b4b11b64b9a10c4c49409",
                "sha256:732e836008c708de2e89a31cb2fa6c0e5a70cb60492bee6f1ea1047500feaf7f",
                "sha256:8154ec22c450df4e06b35f131adc4f2f3a12ec85981a203301d310abf580500f",
                "sha256:8e9d728c4579682e837c92fdd98036bd5cdefa1da2aaf6acf26947e6dd0c01c5",
                "sha256:d4b3e5329f572f055b587efc57d29bd051589fb5a43ec8898c77a47ec2fa2bbb",
                "sha256:e5f2585afccbff22390cddac29849df463b252b711aa2ce7c5f3f342a5b3b444"
            ],
            "index": "pypi",
            "version": "==5.1.1"
        },
        "tqdm": {
            "hashes": [
                "sha256:14a285392c32b6f8222ecfbcd217838f88e11630affe9006cd0e94c7eff3cb61",
                "sha256:25d4c0ea02a305a688e7e9c2cdc8f862f989ef2a4701ab28ee963295f5b109ab"
            ],
            "version": "==4.32.2"
        },
        "traitlets": {
            "hashes": [
                "sha256:9c4bd2d267b7153df9152698efb1050a5d84982d3384a37b2c1f7723ba3e7835",
                "sha256:c6cb5e6f57c5a9bdaa40fa71ce7b4af30298fbab9ece9815b5d995ab6217c7d9"
            ],
            "version": "==4.3.2"
        },
        "twine": {
            "hashes": [
                "sha256:0fb0bfa3df4f62076cab5def36b1a71a2e4acb4d1fa5c97475b048117b1a6446",
                "sha256:d6c29c933ecfc74e9b1d9fa13aa1f87c5d5770e119f5a4ce032092f0ff5b14dc"
            ],
            "index": "pypi",
            "version": "==1.13.0"
        },
        "urllib3": {
            "hashes": [
                "sha256:b246607a25ac80bedac05c6f282e3cdaf3afb65420fd024ac94435cabe6e18d1",
                "sha256:dbe59173209418ae49d485b87d1681aefa36252ee85884c31346debd19463232"
            ],
            "markers": "python_version >= '3.4'",
            "version": "==1.25.3"
        },
        "virtualenv": {
            "hashes": [
                "sha256:b7335cddd9260a3dd214b73a2521ffc09647bde3e9457fcca31dc3be3999d04a",
                "sha256:d28ca64c0f3f125f59cabf13e0a150e1c68e5eea60983cc4395d88c584495783"
            ],
            "version": "==16.6.1"
        },
        "virtualenv-clone": {
            "hashes": [
                "sha256:532f789a5c88adf339506e3ca03326f20ee82fd08ee5586b44dc859b5b4468c5",
                "sha256:c88ae171a11b087ea2513f260cdac9232461d8e9369bcd1dc143fc399d220557"
            ],
            "version": "==0.5.3"
        },
        "wcwidth": {
            "hashes": [
                "sha256:3df37372226d6e63e1b1e1eda15c594bca98a22d33a23832a90998faa96bc65e",
                "sha256:f4ebe71925af7b40a864553f761ed559b43544f8f71746c2d756c7fe788ade7c"
            ],
            "version": "==0.1.7"
        },
        "webencodings": {
            "hashes": [
                "sha256:a0af1213f3c2226497a97e2b3aa01a7e4bee4f403f95be16fc9acd2947514a78",
                "sha256:b36a1c245f2d304965eb4e0a82848379241dc04b865afcc4aab16748587e1923"
            ],
            "version": "==0.5.1"
        },
        "werkzeug": {
            "hashes": [
                "sha256:865856ebb55c4dcd0630cdd8f3331a1847a819dda7e8c750d3db6f2aa6c0209c",
                "sha256:a0b915f0815982fb2a09161cb8f31708052d0951c3ba433ccc5e1aa276507ca6"
            ],
            "version": "==0.15.4"
        },
        "wheel": {
            "hashes": [
                "sha256:5e79117472686ac0c4aef5bad5172ea73a1c2d1646b808c35926bd26bdfb0c08",
                "sha256:62fcfa03d45b5b722539ccbc07b190e4bfff4bb9e3a4d470dd9f6a0981002565"
            ],
            "index": "pypi",
            "version": "==0.33.4"
        },
        "wrapt": {
            "hashes": [
                "sha256:565a021fd19419476b9362b05eeaa094178de64f8361e44468f9e9d7843901e1"
            ],
            "version": "==1.11.2"
        },
        "zipp": {
            "hashes": [
                "sha256:8c1019c6aad13642199fbe458275ad6a84907634cc9f0989877ccc4a2840139d",
                "sha256:ca943a7e809cc12257001ccfb99e3563da9af99d52f261725e96dfe0f9275bc3"
            ],
            "version": "==0.5.1"
        }
    }
}<|MERGE_RESOLUTION|>--- conflicted
+++ resolved
@@ -48,21 +48,6 @@
         },
         "boto3": {
             "hashes": [
-<<<<<<< HEAD
-                "sha256:64acb422442042a6f908d03909d2e73a3f3ca2eed4252c8b6e3a460b43d316d1",
-                "sha256:e482f835cd547589bf9f11c5c1cbad5f3303105e1e909af620d3617c6dee08eb"
-            ],
-            "index": "pypi",
-            "version": "==1.9.172"
-        },
-        "botocore": {
-            "hashes": [
-                "sha256:13e75f594c77988efd13f0862f3c7397d587e74b623fe0825d48b0ec0dc96d6b",
-                "sha256:1fa1ad4be9e9fea77eed7d5021be4283e9bcfecc60d2de83f96552025c4725d1"
-            ],
-            "index": "pypi",
-            "version": "==1.12.172"
-=======
                 "sha256:050e855eb034df38e737c9598ef74610b7a2912bddb8db00a30596e3c75bd482",
                 "sha256:af3992dc2e99b6d062dfc97afce93695058430b3ba7d59ce42b78e6ae09b8003"
             ],
@@ -76,7 +61,6 @@
             ],
             "index": "pypi",
             "version": "==1.12.182"
->>>>>>> 30d5f557
         },
         "click": {
             "hashes": [

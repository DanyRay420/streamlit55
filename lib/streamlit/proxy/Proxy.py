# -*- coding: future_fstrings -*-
# Copyright 2018 Streamlit Inc. All rights reserved.

"""A proxy server between the Streamlit libs and web client.

Internally, the Proxy basically does bookkeeping for a set of ProxyConnection
objects. A ProxyConnection always has:

    - One "local" connection to the python libs.
    - Zero or more "client" connections to the web client.

Essentially, the ProxyConnection stays open so long as any of those connections
do. When the final ProxyConnection closes, then the whole proxy does too.
(...unless any of autoCloseDelaySecs or reportExpirationSecs are infinity, in
which case the proxy stays open no matter what.)

To ensure the proxy closes, a short timeout is launched for each connection
which closes the proxy if no connections were established.
"""

# Python 2/3 compatibility
from __future__ import print_function, division, unicode_literals, absolute_import
from streamlit.compatibility import setup_2_3_shims
setup_2_3_shims(globals())

from streamlit import config
from streamlit import S3Connection
from streamlit.util import get_static_dir, write_proto

from streamlit.streamlit_msg_proto import new_report_msg

from tornado import gen, web
from tornado.httpserver import HTTPServer
from tornado.ioloop import IOLoop
import functools
import os
import platform
import socket
import subprocess
import textwrap
import traceback
import urllib
import webbrowser

from streamlit.proxy.FSObserver import FSObserver

from streamlit.logger import get_logger
LOGGER = get_logger()

AWS_CHECK_IP = 'http://checkip.amazonaws.com'
HELP_DOC = 'http://streamlit.io/docs/help/'


class Proxy(object):
    """The main base class for the streamlit server."""

    def __init__(self):
        """Proxy constructor."""
        # This table from names to ProxyConnections stores all the information
        # about our connections. When the number of connections drops to zero,
        # then the proxy shuts down.
        self._connections = dict()

        # Map of key->FSObserver, where key is a tuple obtained with
        # FSObserver.get_key(proxy_connection).
        self._fs_observers = dict()

        # This object represents a connection to an S3 bucket or other cloud
        # storage solution. It is instantiated lazily by calling
        # get_cloud_storage() which is why it starts off as null.
        self._cloud_storage = None

        # How long to keep the proxy alive for, when there are no connections.
        self._autoCloseDelaySecs = config.get_option(
            'proxy.autoCloseDelaySecs')

        self._reportExpirationSecs = config.get_option(
            'proxy.reportExpirationSecs')

        self._keepAlive = (
            self._autoCloseDelaySecs == float('inf') or
            self._reportExpirationSecs == float('inf'))

        LOGGER.debug(
            f'Creating proxy with self._connections: {id(self._connections)}')

        # We have to import these in here to break a circular import reference
        # issue in Python 2.7.
        from streamlit.proxy import LocalWebSocket, ClientWebSocket

        # Set up HTTP routes
        routes = [
            # Local connection to stream a new report.
            ('/new/(.*)/(.*)', LocalWebSocket, dict(proxy=self)),

            # Outgoing endpoint to get the latest report.
            ('/stream/(.*)', ClientWebSocket, dict(proxy=self)),

            ('/healthz', HealthHandler),
        ]
        if not config.get_option('proxy.useNode'):
            # If we're not using the node development server, then the proxy
            # will serve up the development pages.
            static_path = get_static_dir()
            LOGGER.info(f'Serving static content from {static_path}')

            routes.extend([
                (r"/()$", web.StaticFileHandler, {'path': f'{static_path}/index.html'}),
                (r"/(.*)", web.StaticFileHandler, {'path': f'{static_path}/'}),
            ])
        else:
            LOGGER.info('useNode == True, not serving static content from python.')
        self._app = web.Application(routes)

        # Attach an http server
        port = config.get_option('proxy.port')
        http_server = HTTPServer(self._app)
        http_server.listen(port)
        LOGGER.info('Proxy http server started on port {}'.format(port))

        # Remember whether we've seen any client connections so that we can
        # display a helpful warming message if the proxy closed without having
        # received any connections.
        self._received_client_connection = False

        # Avoids an exception by guarding against twice stopping the event loop.
        self._stopped = False

    def run_app(self):
        """Run web app."""
        LOGGER.debug('About to start the proxy.')
        IOLoop.current().start()
        LOGGER.debug('IOLoop closed.')

        # Give the user a helpful hint if no connection was received.
        headless = config.get_option('proxy.isRemote')
        if headless and not self._received_client_connection:
            print('Connection timeout to proxy.')
            print('Did you try to connect and nothing happened? '
                  f'Please go to {HELP_DOC} for debugging hints.')

    def stop(self):
        """Stop proxy.

        Allowing all current handler to exit normally.
        """
        LOGGER.debug('Stopping proxy')
        if not self._stopped:
            IOLoop.current().stop()
        self._stopped = True

    def register_proxy_connection(self, connection):
        """Register this connection's name.

        So that client connections can connect to it.
        """
        LOGGER.debug(f'Registering proxy connection for "{connection.name}"')
        LOGGER.debug(
            f'About to start registration: '
            f'{list(self._connections.keys())} ({id(self._connections)})')

        # Register the connection and launch a web client if this is a new name.
        new_name = connection.name not in self._connections
        self._connections[connection.name] = connection
        if new_name:
            _launch_web_client(connection.name, self._autoCloseDelaySecs)

        # Clean up the connection we don't get an incoming connection.
        def connection_timeout():
            LOGGER.debug(f'In connection timeout for "{connection.name}".')
            connection.end_grace_period()
            self.schedule_potential_deregister_and_stop(connection)

        if not self._keepAlive:
            connection_timeout()

        LOGGER.debug(
            f'Finished registering connection: '
            f'{list(self._connections.keys())} ({id(self._connections)})')

    def schedule_potential_deregister_and_stop(self, connection):
        """Try to deregister proxy connection.

        Deregister ProxyConnection so long as there aren't any open connection
        (local or client), and the connection is no longer in its grace period.

        Parameters
        ----------
        connection : ProxyConnection

        """

        def potentially_unregister():
            if not self.proxy_connection_is_registered(connection):
                return

            if not connection.can_be_deregistered():
                return

            LOGGER.debug('Deregistering connection')
            self._deregister_proxy_connection(connection)
            self.schedule_potential_stop()

        LOGGER.debug(
            f'Will wait {self._reportExpirationSecs}s before deregistering '
            'connection')

        loop = IOLoop.current()
        loop.call_later(self._reportExpirationSecs, potentially_unregister)

    def _deregister_proxy_connection(self, connection):
        """Deregister proxy connection irrespective of whether it's in use.

        Parameters
        ----------
        connection : ProxyConnection
            The connection to deregister. It will be properly shutdown before
            deregistering.

        """
        del self._connections[connection.name]
        LOGGER.debug(f'Got rid of connection {connection.name}')
        LOGGER.debug(f'Total connections left: {len(self._connections)}')

    def proxy_connection_is_registered(self, connection):
        """Return true if this connection is registered to its name."""
        return self._connections.get(connection.name, None) is connection

    def schedule_potential_stop(self):
        """Stop proxy if no open connections and not in keepAlive mode."""
        if self._keepAlive:
            return

        def potentially_stop():
            LOGGER.debug(
                'Stopping if there are no more connections: ' +
                str(list(self._connections.keys())))

            if not self._connections:
                self.stop()

        LOGGER.debug(
            f'Will check in {self._autoCloseDelaySecs}s if there are no more '
            'connections: ')
        loop = IOLoop.current()
        loop.call_later(self._autoCloseDelaySecs, potentially_stop)

    @gen.coroutine
    def on_client_opened(self, report_name, ws):  # noqa: D401
        """Called when a client connection is opened.

        Parameters
        ----------
        report_name : str
            The name of the report the client connection is for.
        ws : ClientWebSocket
            The ClientWebSocket instance that just got opened.

        """
        connection, queue = yield self._add_client(report_name, ws)
        self._maybe_add_fs_observer(connection)
        raise gen.Return((connection, queue))

    def on_client_closed(self, connection, queue):  # noqa: D401
        """Called when a client connection is closed.

        Parameters
        ----------
        connection : ProxyConnection
            The connection object for the client that just got closed.
        queue : ReportQueue
            The queue for the closed client.

        """
        self._remove_fs_observer(connection)
        self._remove_client(connection, queue)

    @gen.coroutine
    def on_client_waiting_for_proxy_conn(  # noqa: D401
            self, report_name, ws, old_connection, old_queue):
        """Called when a client detects it has no corresponding ProxyConnection.

        Parameters
        ----------
        report_name : str
            The name of the report the client connection is for.
        ws : ClientWebSocket
            The ClientWebSocket instance that just got opened.
        connection : ProxyConnection
            The connection object that just got closed.
        queue : ReportQueue
            The client queue corresponding to the closed connection.

        """
        self._remove_client(old_connection, old_queue)
        new_connection, new_queue = (
            yield self._add_client(report_name, ws))
        raise gen.Return((new_connection, new_queue))

    def get_cloud_storage(self):
        """Get object that connects to online storage.
<<<<<<< HEAD

        See `S3Connection.py` for an example.

        NOTE: Even internal methods of Proxy should call this directly, since
        the cloud object is instantiated lazily in this method.

=======

        See `S3Connection.py` for an example.

        NOTE: Even internal methods of Proxy should call this directly, since
        the cloud object is instantiated lazily in this method.

>>>>>>> 078b4ae8
        Returns
        -------
        S3Connection.Cloud
            The cloud object.
        """
        if self._cloud_storage is None:
            self._cloud_storage = S3Connection.S3()
        return self._cloud_storage

    @gen.coroutine
    def _add_client(self, report_name, ws):
        """Add a queue to the connection for the given report_name.

        Parameters
        ----------
        report_name : string
            The name of the report
        ws
            The websocket object.

        """
        self._received_client_connection = True
        connection = self._connections[report_name]
        queue = connection.add_client_queue()

        yield write_proto(
            ws,
            new_report_msg(
                connection.id, connection.cwd, connection.command_line,
                connection.source_file_path))

        LOGGER.debug(
            'Added new client. '
            f'Id: {connection.id}, '
            f'Command line: {connection.command_line}')

        raise gen.Return((connection, queue))

    def _remove_client(self, connection, queue):
        """Remove queue from connection and close connection if necessary."""
        connection.remove_client_queue(queue)
        LOGGER.debug('Removed the client for "%s"', connection.name)
        self.schedule_potential_deregister_and_stop(connection)

    def _maybe_add_fs_observer(self, connection):
        """Start observing filesystem and store observer in local map.

        Obeys config option proxy.watchFileSystem. If False, does not observe.

        Parameters
        ----------
        connection : ProxyConnection
            Connection object containing information about the folder to
            observe.

        """
        if not config.get_option('proxy.watchFileSystem'):
            return

        if self._keepAlive:
            LOGGER.info(
                'Will not observe file system since keepAlive is True')
            return

        key = FSObserver.get_key(connection)
        observer = self._fs_observers.get(key)

        if observer is None:
            observer = FSObserver(connection, _on_fs_event)
            self._fs_observers[key] = observer
        else:
            observer.register_consumer(connection)

    def _remove_fs_observer(self, connection):
        """Stop observing filesystem.

        Parameters
        ----------
        connection : ProxyConnection
            Connection object containing information about the folder we should
            stop observing.

        """
        key = FSObserver.get_key(connection)
        observer = self._fs_observers.get(key)

        if observer is not None:
            observer.deregister_consumer(connection)
            if observer.is_closed():
                del self._fs_observers[key]


def stop_proxy_on_exception(is_coroutine=False):
    """Decorate WebSocketHandler callbacks to stop the proxy on exception."""
    def stop_proxy_decorator(callback):
        if is_coroutine:
            @functools.wraps(callback)
            @gen.coroutine
            def wrapped_coroutine(web_socket_handler, *args, **kwargs):
                try:
                    LOGGER.debug(f'Running wrapped version of COROUTINE {callback}')
                    LOGGER.debug(f'About to yield {callback}')
                    rv = yield callback(web_socket_handler, *args, **kwargs)
                    LOGGER.debug(f'About to return {rv}')
                    raise gen.Return(rv)
                except gen.Return:
                    LOGGER.debug(f'Passing through COROUTINE return value:')
                    raise
                except Exception as e:
                    LOGGER.debug(f'Caught a COROUTINE exception: "{e}" ({type(e)})')
                    traceback.print_exc()
                    web_socket_handler._proxy.stop()
                    LOGGER.debug('Stopped the proxy.')
                    raise
            return wrapped_coroutine

        else:
            @functools.wraps(callback)
            def wrapped_callback(web_socket_handler, *args, **kwargs):
                try:
                    return callback(web_socket_handler, *args, **kwargs)
                    LOGGER.debug(f'Running wrapped version of {callback}')
                except Exception as e:
                    LOGGER.debug(f'Caught an exception: "{e}" ({type(e)})')
                    traceback.print_exc()
                    web_socket_handler._proxy.stop()
                    LOGGER.debug('Stopped the proxy.')
                    raise
            return wrapped_callback

        return functools.wraps(callback)(wrapped_callback)

    return stop_proxy_decorator


class HealthHandler(web.RequestHandler):
    def get(self):
        self.write('ok')


def _print_remote_url(port, quoted_name, autoCloseDelaySecs):
    external_ip = config.get_option('proxy.externalIP')
    lan_ip = None

    if external_ip:
        LOGGER.debug(f'proxy.externalIP set to {external_ip}')
    else:
        print('proxy.externalIP not set, attempting to autodetect IP')
        external_ip = _get_external_ip()
        lan_ip = _get_lan_ip()

    if external_ip is None and lan_ip is None:
        print('Did not auto detect external ip. Please go to '
              f'{HELP_DOC} for debugging hints.')
        return

    external_url = _get_report_url(external_ip, port, quoted_name)
    lan_url = _get_report_url(lan_ip, port, quoted_name)

    if autoCloseDelaySecs != float('inf'):
        timeout_msg = f'within {int(autoCloseDelaySecs)} seconds'
    else:
        timeout_msg = ''

    if config.get_option('proxy.isRemote'):
        LOGGER.debug(f'External URL: {external_url}, Internal URL: {lan_url}')
    else:
        print(textwrap.dedent(f'''
            =============================================================
            Open one of the URLs below in your browser {timeout_msg}
            External URL: {external_url}
            Internal URL: {lan_url}
            =============================================================
        '''))


def _launch_web_client(name, autoCloseDelaySecs):
    """Launch a web browser to connect to the proxy to get the named report.

    Parameters
    ----------
    name : string
        The name of the report to which the web browser should connect.
    autoCloseDelaySecs : float
        Time the proxy will wait before closing, when there are no more
        connections.

    """
    if config.get_option('proxy.useNode'):
        # If changing this, also change frontend/src/baseconsts.js
        host, port = 'localhost', '3000'
    else:
        host = config.get_option('proxy.server')
        port = config.get_option('proxy.port')
    quoted_name = urllib.parse.quote_plus(name)
    url = 'http://{}:{}/?name={}'.format(
        host, port, quoted_name)

    headless = config.get_option('proxy.isRemote')
    LOGGER.debug(f'headless = {headless}')
    if headless:
        _print_remote_url(port, quoted_name, autoCloseDelaySecs)
    else:
        webbrowser.open(url)


def _on_fs_event(observer, event):  # noqa: D401
    """Callback for FS events.

    Note: this will run in the Observer thread (created by the watchdog module).
    """
    LOGGER.info(
        f'File system event: [{event.event_type}] {event.src_path}. '
        f'Calling: {observer.key}')

    # TODO(thiago): Move this and similar code from ClientWebSocket.py to a
    # single file.
    process = subprocess.Popen(observer.command_line, cwd=observer.cwd)

    # Required! Otherwise we end up with defunct processes.
    # (See ps -Al | grep python)
    process.wait()


def _get_external_ip():
    """Get the *external* IP address of the current machine.

    Returns
    -------
    string
        The external IPv4 address of the current machine.

    """
    try:
        response = urllib.request.urlopen(AWS_CHECK_IP, timeout=5).read()
        external_ip = response.decode('utf-8').strip()
    except (urllib.URLError, RuntimeError) as e:
        LOGGER.error(f'Error connecting to {AWS_CHECK_IP}: {e}')
        external_ip = None

    return external_ip


def _get_lan_ip():
    """Get the *local* IP address of the current machine.

    From: https://stackoverflow.com/a/28950776

    Returns
    -------
    string
        The local IPv4 address of the current machine.

    """
    s = socket.socket(socket.AF_INET, socket.SOCK_DGRAM)
    try:
        # Doesn't even have to be reachable
        s.connect(('8.8.8.8', 1))
        lan_ip = s.getsockname()[0]
    except Exception:
        lan_ip = '127.0.0.1'
    finally:
        s.close()
    return lan_ip


def _get_report_url(host, port, name):
    """Return the URL of report defined by (host, port, name).

    Parameters
    ----------
    host : string
        The hostname or IP address of the current machine.
    port : int
        The port where Streamlit is running.
    name : string
        The name of the report.

    Returns
    -------
    string
        The remote IPv4 address.

    """
    if host is None:
        return 'Unable to detect'
    return 'http://{}:{}/?name={}'.format(host, port, name)<|MERGE_RESOLUTION|>--- conflicted
+++ resolved
@@ -299,21 +299,12 @@
 
     def get_cloud_storage(self):
         """Get object that connects to online storage.
-<<<<<<< HEAD
 
         See `S3Connection.py` for an example.
 
         NOTE: Even internal methods of Proxy should call this directly, since
         the cloud object is instantiated lazily in this method.
 
-=======
-
-        See `S3Connection.py` for an example.
-
-        NOTE: Even internal methods of Proxy should call this directly, since
-        the cloud object is instantiated lazily in this method.
-
->>>>>>> 078b4ae8
         Returns
         -------
         S3Connection.Cloud

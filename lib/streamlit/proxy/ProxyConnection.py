# -*- coding: future_fstrings -*-
"""Stores information about local and client connections for a report."""

# Python 2/3 compatibility
from __future__ import print_function, division, unicode_literals, absolute_import
from streamlit.compatibility import setup_2_3_shims
setup_2_3_shims(globals())

import json

from streamlit.ReportQueue import ReportQueue

from streamlit.logger import get_logger
from streamlit.util import get_local_id
LOGGER = get_logger()


class ProxyConnection(object):
<<<<<<< HEAD
    """Stores information about local and client connections for a report."""
=======
    """Represents a connection."""
>>>>>>> bd45dab3

    def __init__(self, new_report_msg, name):
        """Constructor.

        Parameters
        ----------
        new_report_msg : NewReport proto
            Protobuf with all sorts of useful information about this report.
        name : string
            The report's name.

        """
        # The uuid of this report.
        self.id = new_report_msg.id

        # The current working directory from which this report was launched.
        self.cwd = new_report_msg.cwd

        # The command and command-line arguments used to launch this connection.
        self.command_line = list(new_report_msg.command_line)

        # Full path of the file that caused this connection to be initiated,
        # or empty string if in REPL.
        self.source_file_path = new_report_msg.source_file_path

        # The name for this report.
        self.name = name

        # When the local connection ends, this flag becomes false.
        self._has_local = True

        # Before recieving connection and the the timeout hits, the connection
        # is in a "grace period" in which it can't be deregistered.
        self._in_grace_period = True

        # A master queue for incoming deltas, replicated for each connection.
        self._master_queue = ReportQueue()

        # Each connection additionally gets its own queue.
        self._client_queues = []

    def close_local_connection(self):
        """Close local connection."""
        self._has_local = False
        self._master_queue.close()
        for queue in self._client_queues:
            queue.close()

    def end_grace_period(self):
        """End the grace period, during which we don't close the connection.

        This indicates that the connection can be closed when it no longer has
        any local or client connections.
        """
        self._in_grace_period = False

    def can_be_deregistered(self):
        """Check whether we can deregister this connection.

        Returns
        -------
        boolean
            True iff the connectionn has no clients.

        """
        has_clients = len(self._client_queues) > 0
        return not (self._in_grace_period or self._has_local or has_clients)

    def enqueue(self, delta):
        """Enqueue a delta.

        Stores the delta in the master queue and transmits to all clients
        via client_queues.

        Parameters
        ----------
        delta : Delta
            The delta protobuf to enqueue.

        """
        self._master_queue(delta)
        for queue in self._client_queues:
            queue(delta)

    def add_client_queue(self):
        """Add a queue for a new client by cloning the master queue.

        Returns
        -------
        ReportQueue
            The new queue.

        """
        self.end_grace_period()
        new_queue = self._master_queue.clone()
        self._client_queues.append(new_queue)
        return new_queue

    def remove_client_queue(self, queue):
        """Remove the client queue.

        Returns
        -------
        boolean
            True iff the client queue list is empty.

        """
        self._client_queues.remove(queue)

    def serialize_report_to_files(self):
        """Return the report as an easily-serializable list of tuples.

        Returns
        -------
        list of tuples
            A list of pairs of the form:

            [
                (filename_1, data_1),
                (filename_2, data_2), etc..
            ]

        """
        # Get the deltas. Need to clone() becuase get_deltas() clears the queue.
        deltas = self._master_queue.clone().get_deltas()
        local_id = str(get_local_id())
        manifest = dict(
            name=self.name,
            local_id=local_id,
            nDeltas=len(deltas)
        )
        return (
            [(f'reports/{self.id}/manifest.json', json.dumps(manifest))] +
            [(f'reports/{self.id}/{idx}.delta', delta.SerializeToString())
                for idx, delta in enumerate(deltas)]
        )<|MERGE_RESOLUTION|>--- conflicted
+++ resolved
@@ -16,11 +16,11 @@
 
 
 class ProxyConnection(object):
-<<<<<<< HEAD
-    """Stores information about local and client connections for a report."""
-=======
-    """Represents a connection."""
->>>>>>> bd45dab3
+    """Represents a connection.
+
+    The lifetime of a ProxyConnection is tied to the lifetime of client
+    connections.
+    """
 
     def __init__(self, new_report_msg, name):
         """Constructor.
@@ -39,7 +39,8 @@
         # The current working directory from which this report was launched.
         self.cwd = new_report_msg.cwd
 
-        # The command and command-line arguments used to launch this connection.
+        # The command and command-line arguments used to launch this
+        # connection.
         self.command_line = list(new_report_msg.command_line)
 
         # Full path of the file that caused this connection to be initiated,

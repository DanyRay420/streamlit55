--- conflicted
+++ resolved
@@ -81,12 +81,11 @@
 
         proto = ArrowProto()
         marshall(proto, data, default_uuid)
-<<<<<<< HEAD
-        return cast(
-            "streamlit.delta_generator.DeltaGenerator",
-            self.dg._enqueue(
-                "data_grid", proto, element_width=width, element_height=height
-            ),
+        return self.dg._enqueue(
+            delta_type="data_grid",
+            element_proto=proto,
+            element_width=width,
+            element_height=height,
         )
 
     # TODO(lukasmasuch): This is only temporary until it the new component
@@ -139,18 +138,11 @@
 
         proto = ArrowProto()
         marshall(proto, data, default_uuid)
-        return cast(
-            "streamlit.delta_generator.DeltaGenerator",
-            self.dg._enqueue(
-                "data_grid", proto, element_width=width, element_height=height
-            ),
-=======
         return self.dg._enqueue(
-            delta_type="arrow_data_frame",
+            delta_type="data_grid",
             element_proto=proto,
             element_width=width,
             element_height=height,
->>>>>>> 00ce8520
         )
 
     def _arrow_table(self, data: Data = None) -> "DeltaGenerator":

# Copyright 2018 Streamlit Inc. All rights reserved.

"""Allows us to create and absorb changes (aka Deltas) to elements."""

# Python 2/3 compatibility
from __future__ import print_function, division, unicode_literals, absolute_import
from streamlit.compatibility import setup_2_3_shims
setup_2_3_shims(globals())

import functools
import io
import json
import random
import sys
import textwrap
import traceback

from streamlit import protobuf

# setup logging
from streamlit.logger import get_logger
LOGGER = get_logger(__name__)


MAX_DELTA_BYTES = 14 * 1024 * 1024  # 14MB


def _wraps_with_cleaned_sig(wrapped):
    """Simplify the function signature by removing "self" and "element".

    Removes "self" and "element" from function signature, since signatures are
    visible in our user-facing docs and these elements make no sense to the
    user.
    """
    # By passing (None, None), we're removing (self, element) from *args
    fake_wrapped = functools.partial(wrapped, None, None)
    fake_wrapped.__doc__ = wrapped.__doc__

    # These fields are used by wraps(), but in Python 2 partial() does not
    # produce them.
    fake_wrapped.__module__ = wrapped.__module__
    fake_wrapped.__name__ = wrapped.__name__

    return functools.wraps(fake_wrapped)


def _clean_up_sig(method):
    """Cleanup function signature.

    This passes 'None' into the `element` argument of the wrapped function.

    The reason this function exists is to allow us to use
    `@_wraps_with_cleaned_sig` in functions like `st.dataframe`, which do not
    take an element as input.

    Contrast this with the `_with_element()` function, below, which creates an
    actual Element proto, passes it into the function, and takes care of
    enqueueing the element later.

    So if you have some function
        @_clean_up_sig
        def some_function(self, unused_element_argument, stuff):
    then the wrapped version of `some_function` can be called like this by
    the user:
        dg.some_function(stuff)

    and its signature (introspected in st.help or IPython's `?` magic command)
    will correctly reflect the above.  Meanwhile, when the user calls the
    function as above, the wrapped function will be called this way:
        dg.some_function(None, stuff)
    """
    @_wraps_with_cleaned_sig(method)
    def wrapped_method(self, *args, **kwargs):
        return method(self, None, *args, **kwargs)
    return wrapped_method


def _with_element(method):
    """Wrap function and pass a NewElement proto to be filled.

    This is a function decorator.

    Converts a method of the with arguments (self, element, ...) into a method
    with arguments (self, ...). Thus, the intantiation of the element proto
    object and creation of the element are handled automaticallyself.

    Parameters
    ----------
    method : callable
        A DeltaGenerator method with arguments (self, element, ...)

    Returns
    -------
    callable
        A new DeltaGenerator method with arguments (self, ...)

    """
    @_wraps_with_cleaned_sig(method)
    def wrapped_method(self, *args, **kwargs):
        try:
            def marshall_element(element):
                method(self, element, *args, **kwargs)
            return self._enqueue_new_element_delta(marshall_element)
        except Exception as e:
            # First, write the delta to stderr.
            import sys
            exc_type, exc_value, exc_traceback = sys.exc_info()
            traceback.print_tb(exc_traceback, file=sys.stderr)

            # Now write the delta to the report. (To avoid infinite recursion,
            # we make sure that the exception didn't occur *within* st.exception
            # itself!)
            if method.__name__ != 'exception':
                self.exception(e)

    return wrapped_method


class DeltaGenerator(object):
    """Creator of Delta protobuf messages."""

    def __init__(self, enqueue, id=None):
        """Constructor.

        Parameters
        ----------
        enqueue : callable
            Function that enqueues Deltas.
        id : int
            ID for deltas, or None to create a new generator (with new ID) each
            time.

        """
        self._enqueue = enqueue
        if id is None:
            self._generate_new_ids = True
            self._next_id = 0
        else:
            self._generate_new_ids = False
            self._id = id

    def _enqueue_new_element_delta(self, marshall_element):
        """Create NewElement delta, fill it, and enqueue it.

        Parameters
        ----------
        marshall_element : callable
            Function which sets the fields for a protobuf.Delta.

        Returns
        -------
        DeltaGenerator
            A DeltaGenerator that can be used to modify the newly-created
            element.

        """
        # "Null" delta generators (those wihtout queues), don't send anything.
        if self._enqueue is None:
            return self

        # Create a delta message.
        msg = protobuf.ForwardMsg()
        marshall_element(msg.delta.new_element)

        # Figure out if we need to create a new ID for this element.
        if self._generate_new_ids:
            msg.delta.id = self._next_id
            generator = DeltaGenerator(self._enqueue, msg.delta.id)
            self._next_id += 1
        else:
            msg.delta.id = self._id
            generator = self

        self._enqueue(msg)
        return generator

    @_with_element
    def balloons(self, element):
        """Draw celebratory balloons.

        Example
        -------
        >>> st.balloons()

        ...then watch your report and get ready for a celebration!

        """
        element.balloons.type = protobuf.Balloons.DEFAULT
        element.balloons.execution_id = random.randrange(0xFFFFFFFF)

    @_with_element
    def text(self, element, body):
        """Write fixed-width text.

        Parameters
        ----------
        body : str
            The string to display.

        Example
        -------
        >>> st.text('This is some text.')

        .. output::
           https://share.streamlit.io/0.25.0-2JkNY/index.html?id=PYxU1kee5ubuhGR11NsnT1
           height: 50px

        """
        element.text.body = textwrap.dedent(body).strip()
        element.text.format = protobuf.Text.PLAIN

    @_with_element
    def markdown(self, element, body):
        """Display string formatted as Markdown.

        Parameters
        ----------
        body : str
            The string to display as Github-flavored Markdown. Syntax
            information can be found at: https://github.github.com/gfm.

        Example
        -------
        >>> st.markdown('Streamlit is **_really_ cool**.')

        .. output::
           https://share.streamlit.io/0.25.0-2JkNY/index.html?id=PXz9xgY8aB88eziDVEZLyS
           height: 50px

        """
        element.text.body = textwrap.dedent(body).strip()
        element.text.format = protobuf.Text.MARKDOWN

    @_with_element
    def code(self, element, body, language='python'):
        """Display a code block with optional syntax highlighting.

        (This is a convenience wrapper around `st.markdown()`)

        Parameters
        ----------
        body : str
            The string to display as code.

        language : str
            The language that the code is written in, for syntax highlighting.
            If omitted, the code will be unstyled.

        Example
        -------
        >>> code = '''def hello():
        ...     print("Hello, Streamlit!")'''
        >>> st.code(code, language='python')

        .. output::
           https://share.streamlit.io/0.27.0-kBtt/index.html?id=VDRnaCEZWSBCNUd5gNQZv2
           height: 100px

        """
        markdown = '```%(language)s\n%(body)s\n```' % \
                   {'language': language or '', 'body': body}
        element.text.body = textwrap.dedent(markdown).strip()
        element.text.format = protobuf.Text.MARKDOWN

    @_with_element
    def json(self, element, body):
        """Display object or string as a pretty-printed JSON string.

        Parameters
        ----------
        body : Object or str
            The object to print as JSON. All referenced objects should be
            serializable to JSON as well. If object is a string, we assume it
            contains serialized JSON.

        Example
        -------
        >>> st.json({
        ...     'foo': 'bar',
        ...     'baz': 'boz',
        ...     'stuff': [
        ...         'stuff 1',
        ...         'stuff 2',
        ...         'stuff 3',
        ...         'stuff 5',
        ...     ],
        ... })

        .. output::
           https://share.streamlit.io/0.25.0-2JkNY/index.html?id=CTFkMQd89hw3yZbZ4AUymS
           height: 280px

        """
        element.text.body = (
<<<<<<< HEAD
            body if isinstance(body, string_types)  # noqa: F821
            else json.dumps(body, default=lambda o: '<not serializable>'))
=======
                body if isinstance(body, string_types)  # noqa: F821
                else json.dumps(body, default=str))
>>>>>>> f8164aad
        element.text.format = protobuf.Text.JSON

    @_with_element
    def title(self, element, body):
        """Display text in title formatting.

        Each document should have a single `st.title()`, although this is not
        enforced.

        Parameters
        ----------
        body : str
            The text to display.

        Example
        -------
        >>> st.title('This is a title')

        .. output::
           https://share.streamlit.io/0.25.0-2JkNY/index.html?id=SFcBGANWd8kWXF28XnaEZj
           height: 100px

        """
        element.text.body = '# %s' % textwrap.dedent(body).strip()
        element.text.format = protobuf.Text.MARKDOWN

    @_with_element
    def header(self, element, body):
        """Display text in header formatting.

        Parameters
        ----------
        body : str
            The text to display.

        Example
        -------
        >>> st.header('This is a header')

        .. output::
           https://share.streamlit.io/0.25.0-2JkNY/index.html?id=AnfQVFgSCQtGv6yMUMUYjj
           height: 100px

        """
        element.text.body = '## %s' % textwrap.dedent(body).strip()
        element.text.format = protobuf.Text.MARKDOWN

    @_with_element
    def subheader(self, element, body):
        """Display text in subheader formatting.

        Parameters
        ----------
        body : str
            The text to display.

        Example
        -------
        >>> st.subheader('This is a subheader')

        .. output::
           https://share.streamlit.io/0.25.0-2JkNY/index.html?id=LBKJTfFUwudrbWENSHV6cJ
           height: 100px

        """
        element.text.body = '### %s' % textwrap.dedent(body).strip()
        element.text.format = protobuf.Text.MARKDOWN

    @_with_element
    def error(self, element, body):
        """Display error message.

        Parameters
        ----------
        body : str
            The error text to display.

        Example
        -------
        >>> st.error('This is an error')

        """
        element.text.body = textwrap.dedent(body).strip()
        element.text.format = protobuf.Text.ERROR

    @_with_element
    def warning(self, element, body):
        """Display warning message.

        Parameters
        ----------
        body : str
            The warning text to display.

        Example
        -------
        >>> st.warning('This is a warning')

        """
        element.text.body = textwrap.dedent(body).strip()
        element.text.format = protobuf.Text.WARNING

    @_with_element
    def info(self, element, body):
        """Display an informational message.

        Parameters
        ----------
        body : str
            The info text to display.

        Example
        -------
        >>> st.info('This is a purely informational message')

        """
        element.text.body = textwrap.dedent(body).strip()
        element.text.format = protobuf.Text.INFO

    @_with_element
    def success(self, element, body):
        """Display a success message.

        Parameters
        ----------
        body : str
            The success text to display.

        Example
        -------
        >>> st.success('This is a success message!')

        """
        element.text.body = textwrap.dedent(body).strip()
        element.text.format = protobuf.Text.SUCCESS

    @_with_element
    def help(self, element, obj):
        """Display object's doc string, nicely formatted.

        Displays the doc string for this object.

        Parameters
        ----------
        obj : Object
            The object whose docstring should be displayed.

        Example
        -------

        Don't remember how to initialize a dataframe? Try this:

        >>> st.help(pandas.DataFrame)

        Want to quickly check what datatype is output by a certain function?
        Try:

        >>> x = my_poorly_documented_function()
        >>> st.help(x)

        """
        import streamlit.elements.doc_string as doc_string
        doc_string.marshall(element, obj)

    @_with_element
    def exception(self, element, exception, exception_traceback=None):
        """Display an exception.

        Parameters
        ----------
        exception : Exception
            The exception to display.
        exception_traceback : Exception Traceback or None
            If None or False, does not show display the trace. If True,
            tries to capture a trace automatically. If a Traceback object,
            displays the given traceback.

        Example
        -------
        >>> e = RuntimeError('This is an exception of type RuntimeError')
        >>> st.exception(e)

        """
        import streamlit.elements.exception_element as exception_element
        exception_element.marshall(element, exception, exception_traceback)

    @_with_element
    def _text_exception(self, element, exception_type, message, stack_trace):
        """Display an exception.

        Parameters
        ----------
        exception_type : str
        message : str
        stack_trace : list of str

        """
        element.exception.type = exception_type
        element.exception.message = message
        element.exception.stack_trace.extend(stack_trace)

    @_clean_up_sig
    def dataframe(self, _, data=None):
        """Display a dataframe as an interactive table.

        Parameters
        ----------
        data : pandas.DataFrame, pandas.Styler, numpy.ndarray, Iterable, dict, or None
            The data to display.

            If 'data' is a pandas.Styler, it will be used to style its
            underyling DataFrame. Streamlit supports custom cell
            values and colors. (It does not support some of the more exotic
            pandas styling features, like bar charts, hovering, and captions.)
            Styler support is experimental!

        Examples
        --------
        >>> df = pd.DataFrame(
        ...    np.random.randn(50, 20),
        ...    columns=('col %d' % i for i in range(20)))
        ...
        >>> st.dataframe(df)  # Same as st.write(df)

        .. output::
           https://share.streamlit.io/0.25.0-2JkNY/index.html?id=165mJbzWdAC8Duf8a4tjyQ
           height: 330px

        You can also pass a Pandas Styler object to change the style of
        the rendered DataFrame:

        >>> df = pd.DataFrame(
        ...    np.random.randn(10, 20),
        ...    columns=('col %d' % i for i in range(20)))
        ...
        >>> st.dataframe(df.style.highlight_max(axis=0))

        .. output::
           https://share.streamlit.io/0.29.0-dV1Y/index.html?id=Hb6UymSNuZDzojUNybzPby
           height: 285px

        """
        import streamlit.elements.data_frame_proto as data_frame_proto

        def set_data_frame(delta):
            data_frame_proto.marshall_data_frame(data, delta.data_frame)
        return self._enqueue_new_element_delta(set_data_frame)

    # TODO: Either remove this or make it public. This is only used in the
    # mnist demo right now.
    @_with_element
    def _native_chart(self, element, chart):
        """Display a chart."""
        chart.marshall(element.chart)

    @_with_element
    def line_chart(self, element, data, width=0, height=0):
        """Display a line chart.

        Parameters
        ----------
        data : pandas.DataFrame, pandas.Styler, numpy.ndarray, Iterable, dict or None
            Data to be plotted.

        width : int
            The chart width in pixels, or 0 for full width.

        height : int
            The chart width in pixels, or 0 for default height.

        Example
        -------
        >>> chart_data = pd.DataFrame(
        ...     np.random.randn(20, 3),
        ...     columns=['a', 'b', 'c'])
        ...
        >>> st.line_chart(chart_data)

        .. output::
            https://share.streamlit.io/0.26.1-2LpAr/index.html?id=FjPACu1ham1Jx96YD1o7Pg
            height: 200px

        """
        from streamlit.elements.Chart import Chart
        chart = Chart(data, type='line_chart', width=width, height=height)
        chart.marshall(element.chart)

    @_with_element
    def area_chart(self, element, data, width=0, height=0):
        """Display a area chart.

        Parameters
        ----------
        data : pandas.DataFrame, pandas.Styler, numpy.ndarray, Iterable, or dict
            Data to be plotted.

        width : int
            The chart width in pixels, or 0 for full width.

        height : int
            The chart width in pixels, or 0 for default height.

        Example
        -------
        >>> chart_data = pd.DataFrame(
        ...     np.random.randn(20, 3),
        ...     columns=['a', 'b', 'c'])
        ...
        >>> st.area_chart(chart_data)

        .. output::
            https://share.streamlit.io/0.26.1-2LpAr/index.html?id=BYLQrnN1tHonosFUj3Q4xm
            height: 200px

        """
        from streamlit.elements.Chart import Chart
        chart = Chart(data, type='area_chart', width=width, height=height)
        chart.marshall(element.chart)

    @_with_element
    def bar_chart(self, element, data, width=0, height=0):
        """Display a bar chart.

        Parameters
        ----------
        data : pandas.DataFrame, pandas.Styler, numpy.ndarray, Iterable, or dict
            Data to be plotted.

        width : int
            The chart width in pixels, or 0 for full width.

        height : int
            The chart width in pixels, or 0 for default height.

        Example
        -------
        >>> chart_data = pd.DataFrame(
        ...     [[20, 30, 50]],
        ...     columns=['a', 'b', 'c'])
        ...
        >>> st.bar_chart(chart_data)

        .. output::
            https://share.streamlit.io/0.26.1-2LpAr/index.html?id=B8pQsaSjGyo1372MTnX9rk
            height: 200px

        """
        from streamlit.elements.Chart import Chart
        chart = Chart(data, type='bar_chart', width=width, height=height)
        chart.marshall(element.chart)

    @_with_element
    def vega_lite_chart(self, element, data=None, spec=None, **kwargs):
        """Display a chart using the Vega Lite library.

        Parameters
        ----------
        data : pandas.DataFrame, pandas.Styler, numpy.ndarray, Iterable, dict,
            or None
            Either the data to be plotted or a Vega Lite spec containing the
            data (which more closely follows the Vega Lite API).

        spec : dict or None
            The Vega Lite spec for the chart. If the spec was already passed in
            the previous argument, this must be set to None. See
            https://vega.github.io/vega-lite/docs/ for more info.

        **kwargs : any
            Same as spec, but as keywords.

        Example
        -------

        >>> import pandas as pd
        >>> import numpy as np
        >>>
        >>> df = pd.DataFrame(
        ...     np.random.randn(200, 3),
        ...     columns=['a', 'b', 'c'])
        >>>
        >>> st.vega_lite_chart(df, {
        ...     'mark': 'circle',
        ...     'encoding': {
        ...         'x': {'field': 'a', 'type': 'quantitative'},
        ...         'y': {'field': 'b', 'type': 'quantitative'},
        ...         'size': {'field': 'c', 'type': 'quantitative'},
        ...         'color': {'field': 'c', 'type': 'quantitative'},
        ...     },
        ... })

        .. output::
           https://share.streamlit.io/0.25.0-2JkNY/index.html?id=8jmmXR8iKoZGV4kXaKGYV5
           height: 200px

        Examples of Vega Lite usage without Streamlit can be found at
        https://vega.github.io/vega-lite/examples/. Most of those can be easily
        translated to the syntax shown above.

        """
        import streamlit.elements.vega_lite as vega_lite
        vega_lite.marshall(
            element.vega_lite_chart, data, spec, **kwargs)

    @_with_element
    def altair_chart(self, element, altair_chart):
        """Display a chart using the Altair library.

        Parameters
        ----------
        altair_chart : altair.vegalite.v2.api.Chart
            The Altair chart object to display.

        Example
        -------

        >>> import pandas as pd
        >>> import numpy as np
        >>> import altair as alt
        >>>
        >>> df = pd.DataFrame(
        ...     np.random.randn(200, 3),
        ...     columns=['a', 'b', 'c'])
        ...
        >>> c = alt.Chart(df).mark_circle().encode(
        ...     x='a', y='b', size='c', color='c')
        >>>
        >>> st.altair_chart(c)

        .. output::
           https://share.streamlit.io/0.25.0-2JkNY/index.html?id=8jmmXR8iKoZGV4kXaKGYV5
           height: 200px

        Examples of Altair charts can be found at
        https://altair-viz.github.io/gallery/.

        """
        import streamlit.elements.vega_lite as vega_lite
        vega_lite.marshall(element.vega_lite_chart, altair_chart.to_dict())

    @_with_element
    def plotly_chart(
            self, element, figure_or_data, width=0, height=0,
            sharing='streamlit', **kwargs):
        """Display an interactive Plotly chart.

        Plotly is a charting library for Python. The arguments to this function
        closely follow the ones for Plotly's `plot()` function. You can find
        more about Plotly at https://plot.ly/python.

        Parameters
        ----------
        figure_or_data : plotly.graph_objs.Figure, plotly.graph_objs.Data,
            dict/list of plotly.graph_objs.Figure/Data, or
            matplotlib.figure.Figure

            See https://plot.ly/python/ for examples of graph descriptions.

            If a Matplotlib Figure, converts it to a Plotly figure and displays
            it.

        width : int
            The chart width in pixels, or 0 for full width.

        height : int
            The chart width in pixels, or 0 for default height.

        sharing : {'streamlit', 'private', 'secret', 'public'}
            Use 'streamlit' to insert the plot and all its dependencies
            directly in the Streamlit report, which means it works offline too.
            This is the default.
            Use any other sharing mode to send the report to Plotly's servers,
            and embed the result into the Streamlit report. See
            https://plot.ly/python/privacy/ for more. Note that these sharing
            modes require a Plotly account.

        **kwargs
            Any argument accepted by Plotly's `plot()` function.

        To show Plotly charts in Streamlit, just call `st.plotly_chart`
        wherever you would call Plotly's `py.plot` or `py.iplot`.

        Example
        -------

        The example below comes straight from the examples at
        https://plot.ly/python:

        >>> import streamlit as st
        >>> import plotly.plotly as py
        >>> import plotly.figure_factory as ff
        >>> import numpy as np
        >>>
        >>> # Add histogram data
        >>> x1 = np.random.randn(200) - 2
        >>> x2 = np.random.randn(200)
        >>> x3 = np.random.randn(200) + 2
        >>>
        >>> # Group data together
        >>> hist_data = [x1, x2, x3]
        >>>
        >>> group_labels = ['Group 1', 'Group 2', 'Group 3']
        >>>
        >>> # Create distplot with custom bin_size
        >>> fig = ff.create_distplot(
        ...         hist_data, group_labels, bin_size=[.1, .25, .5])
        >>>
        >>> # Plot!
        >>> st.plotly_chart(fig)

        .. output::
           https://share.streamlit.io/0.32.0-2KznC/index.html?id=NbyKJnNQ2XcrpWTno643uD
           height: 400px

        """
        # NOTE: "figure_or_data" is the name used in Plotly's .plot() method
        # for their main parameter. I don't like the name, but its best to keep
        # it in sync with what Plotly calls it.
        import streamlit.elements.plotly_chart as plotly_chart
        plotly_chart.marshall(
            element.plotly_chart, figure_or_data, width, height, sharing,
            **kwargs)

    @_with_element
    def pyplot(self, element, fig=None, **kwargs):
        """Display a matplotlib.pyplot figure.

        Parameters
        ----------
        fig : Matplotlib Figure
            The figure to plot. When this argument isn't specified, which is
            the usual case, this function will render the global plot.

        **kwargs : any
            Arguments to pass to Matplotlib's savefig function.

        Example
        -------
        >>> import matplotlib.pyplot as plt
        >>> import numpy as np
        >>>
        >>> arr = np.random.normal(1, 1, size=100)
        >>> plt.hist(arr, bins=20)
        >>>
        >>> st.pyplot()

        .. output::
           https://share.streamlit.io/0.25.0-2JkNY/index.html?id=PwzFN7oLZsvb6HDdwdjkRB
           height: 530px

        Notes
        -----
        Matplotlib support several different types of "backends". If you're
        getting an error using Matplotlib with Streamlit, try setting your
        backend to "TkAgg"::

            echo "backend: TkAgg" >> ~/.matplotlib/matplotlibrc

        For more information, see https://matplotlib.org/faq/usage_faq.html.

        """
        import streamlit.elements.image_proto as image_proto
        try:
            import matplotlib  # noqa: F401
            import matplotlib.pyplot as plt
            plt.ioff()
        except ImportError:
            raise ImportError('pyplot() command requires matplotlib')

        # You can call .savefig() on a Figure object or directly on the pyplot
        # module, in which case you're doing it to the latest Figure.
        if not fig:
            fig = plt

        # Normally, dpi is set to 'figure', and the figure's dpi is set to 100.
        # So here we pick double of that to make things look good in a high
        # DPI display.
        options = {
            'dpi': 200,
            'format': 'png',
        }
        # If some of the options are passed in from kwargs then replace
        # the values in options with the ones from kwargs
        options = {a: kwargs.get(a, b) for a, b in options.items()}
        # Merge options back into kwargs.
        kwargs.update(options)

        image = io.BytesIO()
        fig.savefig(image, **kwargs)
        image_proto.marshall_images(
            image, None, -2, element.imgs, False)

    # TODO: Make this accept files and strings/bytes as input.
    @_with_element
    def image(
            self, element, image, caption=None, width=None,
            use_column_width=False, clamp=False):
        """Display an image or list of images.

        Parameters
        ----------
        image : numpy.ndarray, [numpy.ndarray], BytesIO, str, or [str]
            Monochrome image of shape (w,h) or (w,h,1)
            OR a color image of shape (w,h,3)
            OR an RGBA image of shape (w,h,4)
            OR a URL to fetch the image from
            OR a list of one of the above, to display multiple images.
        caption : str or list of str
            Image caption. If displaying multiple images, caption should be a
            list of captions (one for each image).
        width : int or None
            Image width. None means use the image width.
        use_column_width : bool
            If True, set the image width to the column width. This overrides
            the `width` parameter.
        clamp : bool
            Clamp image pixel values to a valid range ([0-255] per channel).
            This is only meaningful for byte array images; the parameter is
            ignored for image URLs. If this is not set, and an image has an
            out-of-range value, an error will be thrown.

        Example
        -------
        >>> from PIL import Image
        >>> image = Image.open('sunrise.jpg')
        >>>
        >>> st.image(image, caption='Sunrise by the mountains',
        ...          use_column_width=True)

        .. output::
           https://share.streamlit.io/0.25.0-2JkNY/index.html?id=YCFaqPgmgpEz7jwE4tHAzY
           height: 630px

        """
        import streamlit.elements.image_proto as image_proto
        if use_column_width:
            width = -2
        elif width is None:
            width = -1
        elif width <= 0:
            raise RuntimeError('Image width must be positive.')
        image_proto.marshall_images(
            image, caption, width, element.imgs, clamp)

    @_with_element
    def audio(self, element, data, format='audio/wav'):
        """Display an audio player.

        Parameters
        ----------
        data : str, bytes, BytesIO, numpy.ndarray, or file opened with
                io.open().
            The audio data. Must include headers and any other bytes required
            in the actual file.
        format : str
            The mime type for the audio file. Defaults to 'audio/wav'.
            See https://tools.ietf.org/html/rfc4281 for more info.

        Example
        -------
        >>> audio_file = open('myaudio.ogg', 'rb')
        >>> audio_bytes = audio_file.read()
        >>>
        >>> st.audio(audio_bytes, format='audio/ogg')

        .. output::
           https://share.streamlit.io/0.25.0-2JkNY/index.html?id=Dv3M9sA7Cg8gwusgnVNTHb
           height: 400px

        """
        # TODO: Provide API to convert raw NumPy arrays to audio file (with
        # proper headers, etc)?
        import streamlit.elements.generic_binary_proto as generic_binary_proto
        generic_binary_proto.marshall(element.audio, data)
        element.audio.format = format

    @_with_element
    def video(self, element, data, format='video/mp4'):
        """Display a video player.

        Parameters
        ----------
        data : str, bytes, BytesIO, numpy.ndarray, or file opened with
                io.open().
            Must include headers and any other bytes required in the actual
            file.
        format : str
            The mime type for the video file. Defaults to 'video/mp4'.
            See https://tools.ietf.org/html/rfc4281 for more info.

        Example
        -------
        >>> video_file = open('myvideo.mp4', 'rb')
        >>> video_bytes = video_file.read()
        >>>
        >>> st.video(video_bytes)

        .. output::
           https://share.streamlit.io/0.25.0-2JkNY/index.html?id=Wba9sZELKfKwXH4nDCCbMv
           height: 600px

        """
        # TODO: Provide API to convert raw NumPy arrays to video file (with
        # proper headers, etc)?
        import streamlit.elements.generic_binary_proto as generic_binary_proto
        generic_binary_proto.marshall(element.video, data)
        element.video.format = format

    @_with_element
    def progress(self, element, value):
        """Display a progress bar.

        Parameters
        ----------
        value : int
            The percentage complete: 0 <= value <= 100

        Example
        -------
        Here is an example of a progress bar increasing over time:

        >>> import time
        >>>
        >>> my_bar = st.progress(0)
        >>>
        >>> for percent_complete in range(100):
        ...     my_bar.progress(percent_complete + 1)

        """
        element.progress.value = value

    @_with_element
    def empty(self, element):
        """Add a placeholder to the report.

        The placeholder can be filled any time by calling methods on the return
        value.

        Example
        -------
        >>> my_placeholder = st.empty()
        >>>
        >>> # Now replace the placeholder with some text:
        >>> my_placeholder.text("Hello world!")
        >>>
        >>> # And replace the text with an image:
        >>> my_placeholder.image(my_image_bytes)

        """
        # The protobuf needs something to be set
        element.empty.unused = True

    @_with_element
    def map(self, element, data):
        """Display a map with points on it.

        Parameters
        ----------
        data : pandas.DataFrame, pandas.Styler, numpy.ndarray, Iterable, dict, or None
            The data to be plotted. Must have 'lat' and 'lon' columns.

        Example
        -------
        >>> import pandas as pd
        >>> import numpy as np
        >>>
        >>> df = pd.DataFrame(
        ...     np.random.randn(1000, 2) / [50, 50] + [37.76, -122.4],
        ...     columns=['lat', 'lon'])
        >>>
        >>> st.map(df)

        .. output::
           https://share.streamlit.io/0.25.0-2JkNY/index.html?id=7Sr8jMkKDc6E6Y5y2v2MNk
           height: 600px

        """
        import streamlit.elements.data_frame_proto as data_frame_proto
        LAT_LON = ['lat', 'lon']
        if not set(data.columns) >= set(LAT_LON):
            raise Exception('Map data must contain "lat" and "lon" columns.')
        if data['lon'].isnull().values.any() or data['lat'].isnull().values.any():
            raise Exception('Map data must be numeric.')
        data_frame_proto.marshall_data_frame(
            data[LAT_LON], element.map.points)

    @_with_element
    def deck_gl_chart(self, element, data=None, spec=None, **kwargs):
        """Draw a map chart using the Deck.GL library.

        This API closely follows Deck.GL's JavaScript API
        (https://deck.gl/#/documentation), with a few small adaptations and
        some syntax sugar.

        Parameters
        ----------

        data : pandas.DataFrame, pandas.Styler, numpy.ndarray, Iterable, dict, or None
            Data to be plotted, if no layer specified.

        spec : dict
            Keys in this dict can be:

            - Anything accepted by Deck.GL's top level element, such as
              "viewport", "height", "width".

            - "layers": a list of dicts containing information to build a new
              Deck.GL layer in the map. Each layer accepts the following keys:

                - "data" : DataFrame
                  The data for the current layer.

                - "type" : str
                  A layer type accepted by Deck.GL, such as "HexagonLayer",
                  "ScatterplotLayer", "TextLayer"

                - "encoding" : dict
                  A mapping connecting specific fields in the dataset to
                  properties of the chart. The exact keys that are accepted
                  depend on the "type" field, above.

                  For example, Deck.GL"s documentation for ScatterplotLayer
                  shows you can use a "getRadius" field to individually set
                  the radius of each circle in the plot. So here you would
                  set "encoding": {"getRadius": "my_column"} where
                  "my_column" is the name of the column containing the radius
                  data.

                  For things like "getPosition", which expect an array rather
                  than a scalar value, we provide alternates that make the
                  API simpler to use with dataframes:

                  - Instead of "getPosition" : use "getLatitude" and
                    "getLongitude".
                  - Instead of "getSourcePosition" : use "getLatitude" and
                    "getLongitude".
                  - Instead of "getTargetPosition" : use "getTargetLatitude"
                    and "getTargetLongitude".
                  - Instead of "getColor" : use "getColorR", "getColorG",
                    "getColorB", and (optionally) "getColorA", for red,
                    green, blue and alpha.
                  - Instead of "getSourceColor" : use the same as above.
                  - Instead of "getTargetColor" : use "getTargetColorR", etc.

                - Plus anything accepted by that layer type. For example, for
                  ScatterplotLayer you can set fields like "opacity", "filled",
                  "stroked", and so on.

        **kwargs : any
            Same as spec, but as keywords. Keys are "unflattened" at the
            underscore characters. For example, foo_bar_baz=123 becomes
            foo={'bar': {'bar': 123}}.

        Example
        -------
        For convenience, if you pass in a dataframe and no spec, you get a
        scatter plot:

        >>> df = pd.DataFrame(
        ...    np.random.randn(1000, 2) / [50, 50] + [37.76, -122.4],
        ...    columns=['lat', 'lon'])
        ...
        >>> st.deck_gl_chart(df)

        .. output::
           https://share.streamlit.io/0.25.0-2JkNY/index.html?id=AhGZBy2qjzmWwPxMatHoB9
           height: 530px

        The dataframe must have columns called 'lat'/'latitude' or
        'lon'/'longitude'.

        If you want to do something more interesting, pass in a spec with its
        own data, and no top-level dataframe. For instance:

        >>> st.deck_gl_chart(
        ...     viewport={
        ...         'latitude': 37.76,
        ...         'longitude': -122.4,
        ...         'zoom': 11,
        ...         'pitch': 50,
        ...     },
        ...     layers=[{
        ...         'type': 'HexagonLayer',
        ...         'data': df,
        ...         'radius': 200,
        ...         'elevationScale': 4,
        ...         'elevationRange': [0, 1000],
        ...         'pickable': True,
        ...         'extruded': True,
        ...     }, {
        ...         'type': 'ScatterplotLayer',
        ...         'data': df,
        ...     }])
        ...

        .. output::
           https://share.streamlit.io/0.25.0-2JkNY/index.html?id=ASTdExBpJ1WxbGceneKN1i
           height: 530px

        """
        import streamlit.elements.deck_gl as deck_gl
        deck_gl.marshall(element.deck_gl_chart, data, spec, **kwargs)

    @_with_element
    def table(self, element, data=None):
        """Display a static table.

        This differs from `st.dataframe` in that the table in this case is
        static: its entire contents are just laid out directly on the page.

        Parameters
        ----------
        data : pandas.DataFrame, pandas.Styler, numpy.ndarray, Iterable, dict, or None
            The table data.

        Example
        -------
        >>> df = pd.DataFrame(
        ...    np.random.randn(10, 5),
        ...    columns=('col %d' % i for i in range(5)))
        ...
        >>> st.table(df)

        .. output::
           https://share.streamlit.io/0.25.0-2JkNY/index.html?id=KfZvDMprL4JFKXbpjD3fpq
           height: 480px

        """
        import streamlit.elements.data_frame_proto as data_frame_proto
        data_frame_proto.marshall_data_frame(data, element.table)

    def add_rows(self, data=None, **kwargs):
        """Concatenate a dataframe to the bottom of the current one.

        Parameters
        ----------
        data : pandas.DataFrame, pandas.Styler, numpy.ndarray, Iterable, dict,
        or None
            Table to concat. Optional.

        **kwargs : pandas.DataFrame, numpy.ndarray, Iterable, dict, or None
            The named dataset to concat. Optional. You can only pass in 1
            dataset (including the one in the data parameter).

        Example
        -------
        >>> df1 = pd.DataFrame(
        ...    np.random.randn(50, 20),
        ...    columns=('col %d' % i for i in range(20)))
        ...
        >>> my_table = st.table(df1)
        >>>
        >>> df2 = pd.DataFrame(
        ...    np.random.randn(50, 20),
        ...    columns=('col %d' % i for i in range(20)))
        ...
        >>> my_table.add_rows(df2)
        >>> # Now the table shown in the Streamlit report contains the data for
        >>> # df1 followed by the data for df2.

        You can do the same thing with plots. For example, if you want to add
        more data to a line chart:

        >>> # Assuming df1 and df2 from the example above still exist...
        >>> my_chart = st.line_chart(df1)
        >>> my_chart.add_rows(df2)
        >>> # Now the chart shown in the Streamlit report contains the data for
        >>> # df1 followed by the data for df2.

        And for plots whose datasets are named, you can pass the data with a
        keyword argument where the key is the name:

        >>> my_chart = st.vega_lite_chart({
        ...     'mark': 'line',
        ...     'encoding': {'x': 'a', 'y': 'b'},
        ...     'datasets': {
        ...       'some_fancy_name': df1,  # <-- named dataset
        ...      },
        ...     'data': {'name': 'some_fancy_name'},
        ... }),
        >>> my_chart.add_rows(some_fancy_name=df2)  # <-- name used as keyword

        """
        assert not self._generate_new_ids, \
            'Only existing elements can add_rows.'

        import streamlit.elements.data_frame_proto as data_frame_proto

        # Accept syntax st.add_rows(df).
        if data is not None and len(kwargs) == 0:
            name = ''
        # Accept syntax st.add_rows(foo=df).
        elif len(kwargs) == 1:
            name, data = kwargs.popitem()
        # Raise error otherwise.
        else:
            raise RuntimeError(
                'Wrong number of arguments to add_rows().'
                'Method requires exactly one dataset')

        msg = protobuf.ForwardMsg()
        msg.delta.id = self._id

        data_frame_proto.marshall_data_frame(data, msg.delta.add_rows.data)

        if name:
            msg.delta.add_rows.name = name
            msg.delta.add_rows.has_name = True

        self._enqueue(msg)

        return self<|MERGE_RESOLUTION|>--- conflicted
+++ resolved
@@ -292,13 +292,8 @@
 
         """
         element.text.body = (
-<<<<<<< HEAD
             body if isinstance(body, string_types)  # noqa: F821
             else json.dumps(body, default=lambda o: '<not serializable>'))
-=======
-                body if isinstance(body, string_types)  # noqa: F821
-                else json.dumps(body, default=str))
->>>>>>> f8164aad
         element.text.format = protobuf.Text.JSON
 
     @_with_element

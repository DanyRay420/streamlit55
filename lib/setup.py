--- conflicted
+++ resolved
@@ -21,11 +21,7 @@
 
 THIS_DIRECTORY = Path(__file__).parent
 
-<<<<<<< HEAD
 VERSION = "1.14.1"  # PEP-440
-=======
-VERSION = "1.14.0"  # PEP-440
->>>>>>> 44128c18
 
 NAME = "streamlit"
 

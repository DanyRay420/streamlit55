--- conflicted
+++ resolved
@@ -28,13 +28,8 @@
 # io.write('About to write data')
 # io.write('Wrote raw data')
 
-<<<<<<< HEAD
-# io.write('Here is a test!')
-# io.map(data)
-=======
 io.write('Here is a test!')
 io.map(data)
->>>>>>> 9b1a7471
 
 # io.binned_scatter_chart(data[['hour', 'day']].set_index('hour'))
 # # io.write(data[['hour', 'day']].set_index('hour'))

--- conflicted
+++ resolved
@@ -29,11 +29,10 @@
 w6 = st.input('input widget', 'i iz input')
 st.write(w6)
 
-<<<<<<< HEAD
-st.subheader('Time')
-w7 = st.time('time widget', '12:00')
-=======
 st.subheader('Select')
 w7 = st.select('select widget', '1', [('1', 'first'), ('2', 'second')])
->>>>>>> 5a75518d
-st.write(w7)+st.write(w7)
+
+st.subheader('Time')
+w8 = st.time('HH:MM', '12:00')
+st.write(w8)
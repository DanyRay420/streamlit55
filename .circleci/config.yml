--- conflicted
+++ resolved
@@ -9,7 +9,6 @@
     jobs:
       - python-2.7.16:
           requires:
-<<<<<<< HEAD
             - python-3.7.3
       - python-3.7.3
 
@@ -17,15 +16,6 @@
   python-3.7.3: &job-template
     docker:
       - image: circleci/python:3.7.3-stretch
-=======
-            - python-3.6.8
-      - python-3.6.8
-
-jobs:
-  python-3.6.8: &job-template
-    docker:
-      - image: circleci/python:3.6.8-stretch
->>>>>>> abdf7a69
 
     working_directory: ~/repo
 
@@ -36,18 +26,6 @@
       #################################################################
       # Pre Cache Steps
       #################################################################
-<<<<<<< HEAD
-=======
-      #- run:
-      #    name: Fix apt sources due to https://discuss.circleci.com/t/apt-get-update-return-404/29237
-      #    command: |
-      #      sudo rm /etc/apt/sources.list
-      #      echo "deb http://archive.debian.org/debian/ jessie-backports main" | sudo tee -a /etc/apt/sources.list
-      #      echo "deb-src http://archive.debian.org/debian/ jessie-backports main" | sudo tee -a /etc/apt/sources.list
-      #      echo "Acquire::Check-Valid-Until false;" | sudo tee -a /etc/apt/apt.conf.d/10-nocheckvalid
-      #      echo 'Package: *\nPin: origin "archive.debian.org"\nPin-Priority: 500' | sudo tee -a /etc/apt/preferences.d/10-archive-pin
-
->>>>>>> abdf7a69
       - run:
           name: set environment variables if in conda.
           command: |
@@ -127,14 +105,11 @@
           name: Restore make from cache
           keys:
           - v12_make.bin-{{ checksum "~/make.md5" }}
-<<<<<<< HEAD
-=======
 
       - restore_cache:
           name: Restore dot from cache
           keys:
           - v12_dot.bin-{{ checksum "~/dot.md5" }}
->>>>>>> abdf7a69
 
       #################################################################
       # Pre Make commands
@@ -301,20 +276,7 @@
             - frontend/src/autogen/protobuf.js
             - lib/streamlit/protobuf
 
-<<<<<<< HEAD
-  python-2.7.16:
-=======
-  python-3.5.6:
-    <<: *job-template
-    docker:
-      - image: circleci/python:3.5.6-jessie
-
   python-2.7.16:
     <<: *job-template
     docker:
-      - image: circleci/python:2.7.16-stretch
-  miniconda3-4.5.12:
->>>>>>> abdf7a69
-    <<: *job-template
-    docker:
       - image: circleci/python:2.7.16-stretch
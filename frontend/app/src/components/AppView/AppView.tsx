--- conflicted
+++ resolved
@@ -136,11 +136,7 @@
     toastAdjustment,
   } = React.useContext(AppContext)
 
-<<<<<<< HEAD
-  const renderBlock = (node: BlockNode): ReactElement => (
-=======
   const renderBlock = (node: BlockNode, events = false): ReactElement => (
->>>>>>> 397530b0
     <StyledAppViewBlockContainer
       className="block-container"
       data-testid="block-container"

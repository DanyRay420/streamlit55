/**
 * Copyright (c) Streamlit Inc. (2018-2022) Snowflake Inc. (2022)
 *
 * Licensed under the Apache License, Version 2.0 (the "License");
 * you may not use this file except in compliance with the License.
 * You may obtain a copy of the License at
 *
 *     http://www.apache.org/licenses/LICENSE-2.0
 *
 * Unless required by applicable law or agreed to in writing, software
 * distributed under the License is distributed on an "AS IS" BASIS,
 * WITHOUT WARRANTIES OR CONDITIONS OF ANY KIND, either express or implied.
 * See the License for the specific language governing permissions and
 * limitations under the License.
 */

import React from "react"

import {
  LocalStore,
  shallow,
  mount,
  AUTO_THEME_NAME,
  CUSTOM_THEME_NAME,
  createPresetThemes,
  darkTheme,
  setCachedTheme,
  ThemeConfig,
  FontFaceDeclaration,
} from "@streamlit/lib"

import AppWithScreencast from "./App"
import ThemedApp from "./ThemedApp"
import { act } from "react-dom/test-utils"

const mockCustomThemeConfig = {
  primaryColor: "#1A6CE7",
  backgroundColor: "#FFFFFF",
  secondaryBackgroundColor: "#F5F5F5",
  textColor: "#1A1D21",
  widgetBackgroundColor: "#FFFFFF",
  widgetBorderColor: "#D3DAE8",
  fontFaces: [
    {
      family: "Inter",
      url: "https://rsms.me/inter/font-files/Inter-Regular.woff2?v=3.19",
      weight: 400,
    },
  ],
}

// Some promise in Websocket Connection breaks this test for some reason.
// TODO: Investigate this mocking more
<<<<<<< HEAD
jest.mock("@streamlit/lib/WebsocketConnection")
=======
jest.mock("@streamlit/lib/dist/lib/WebsocketConnection")
>>>>>>> a5ad9118

describe("ThemedApp", () => {
  beforeEach(() => {
    // sourced from:
    // https://jestjs.io/docs/en/manual-mocks#mocking-methods-which-are-not-implemented-in-jsdom
    Object.defineProperty(window, "matchMedia", {
      writable: true,
      value: jest.fn().mockImplementation(query => ({
        matches: false,
        media: query,
        onchange: null,
        addListener: jest.fn(), // deprecated
        removeListener: jest.fn(), // deprecated
        addEventListener: jest.fn(),
        removeEventListener: jest.fn(),
        dispatchEvent: jest.fn(),
      })),
    })
  })

  afterEach(() => {
    window.localStorage.clear()
  })

  it("renders without crashing", () => {
    const wrapper = mount(<ThemedApp />)

    expect(wrapper.html()).not.toBeNull()
  })

  it("updates theme", () => {
    const wrapper = shallow(<ThemedApp />)
    wrapper.find(AppWithScreencast).props().theme.setTheme(darkTheme)
    const updatedTheme: ThemeConfig = wrapper.find(AppWithScreencast).props()
      .theme.activeTheme
    expect(updatedTheme.name).toBe("Dark")
    const updatedLocalStorage = JSON.parse(
      window.localStorage.getItem(LocalStore.ACTIVE_THEME) || ""
    )
    expect(updatedLocalStorage.name).toBe("Dark")
  })

  it("does not save Auto theme", () => {
    const wrapper = shallow(<ThemedApp />)
    wrapper.find(AppWithScreencast).props().theme.setTheme(darkTheme)

    wrapper
      .find(AppWithScreencast)
      .props()
      .theme.setTheme({
        ...darkTheme,
        name: AUTO_THEME_NAME,
      })
    const updatedLocalStorage = window.localStorage.getItem(
      LocalStore.ACTIVE_THEME
    )
    expect(updatedLocalStorage).toBe(null)
  })

  it("updates availableThemes", () => {
    const wrapper = shallow(<ThemedApp />)
    const app = wrapper.find(AppWithScreencast)
    const initialThemes = app.props().theme.availableThemes

    app.props().theme.addThemes([darkTheme])
    app.props().theme.addThemes([darkTheme])

    wrapper.update()
    const newThemes = wrapper.find(AppWithScreencast).props()
      .theme.availableThemes

    // Should only have added one theme despite multiple calls adding themes.
    expect(newThemes.length).toBe(initialThemes.length + 1)
  })

  it("sets the cached theme as the default theme if one is set", () => {
    setCachedTheme(darkTheme)

    const wrapper = shallow(<ThemedApp />)
    const app = wrapper.find(AppWithScreencast)
    const { activeTheme, availableThemes } = app.props().theme

    expect(activeTheme.name).toBe(darkTheme.name)
    expect(availableThemes.length).toBe(createPresetThemes().length)
  })

  it("includes a custom theme as an available theme if one is cached", () => {
    setCachedTheme({
      ...darkTheme,
      name: CUSTOM_THEME_NAME,
    })

    const wrapper = shallow(<ThemedApp />)
    const app = wrapper.find(AppWithScreencast)
    const { activeTheme, availableThemes } = app.props().theme

    expect(activeTheme.name).toBe(CUSTOM_THEME_NAME)
    expect(availableThemes.length).toBe(createPresetThemes().length + 1)
  })

  it("contains the overlay portal required by the interactive table", () => {
    const wrapper = mount(<ThemedApp />)
    expect(wrapper.find("div#portal")).toHaveLength(1)
  })

  it("handles custom theme sent from Host", () => {
    const wrapper = mount(<ThemedApp />)

    let fontFaceComponent = wrapper.find(FontFaceDeclaration)
    expect(fontFaceComponent.exists()).toBe(false)

    const props = wrapper.find(AppWithScreencast).props()
    act(() => {
      props.theme.setImportedTheme(mockCustomThemeConfig)
    })

    wrapper.update()

    const updatedTheme: ThemeConfig = wrapper.find(AppWithScreencast).props()
      .theme.activeTheme
    expect(updatedTheme.name).toBe(CUSTOM_THEME_NAME)
    expect(updatedTheme.emotion.genericColors.primary).toBe(
      mockCustomThemeConfig.primaryColor
    )

    fontFaceComponent = wrapper.find(FontFaceDeclaration)
    expect(fontFaceComponent.exists()).toBe(true)
    expect(fontFaceComponent.props().fontFaces).toEqual(
      mockCustomThemeConfig.fontFaces
    )
  })
})<|MERGE_RESOLUTION|>--- conflicted
+++ resolved
@@ -51,11 +51,7 @@
 
 // Some promise in Websocket Connection breaks this test for some reason.
 // TODO: Investigate this mocking more
-<<<<<<< HEAD
-jest.mock("@streamlit/lib/WebsocketConnection")
-=======
 jest.mock("@streamlit/lib/dist/lib/WebsocketConnection")
->>>>>>> a5ad9118
 
 describe("ThemedApp", () => {
   beforeEach(() => {

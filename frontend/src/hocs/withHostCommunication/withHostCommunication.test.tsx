--- conflicted
+++ resolved
@@ -24,11 +24,7 @@
   HOST_COMM_VERSION,
 } from "./withHostCommunication"
 
-<<<<<<< HEAD
-const TestComponentNaked = (_props: {
-=======
 interface TestProps {
->>>>>>> 264b7258
   hostCommunication: HostCommunicationHOC
 
   /**

/**
 * Copyright (c) Streamlit Inc. (2018-2022) Snowflake Inc. (2022)
 *
 * Licensed under the Apache License, Version 2.0 (the "License");
 * you may not use this file except in compliance with the License.
 * You may obtain a copy of the License at
 *
 *     http://www.apache.org/licenses/LICENSE-2.0
 *
 * Unless required by applicable law or agreed to in writing, software
 * distributed under the License is distributed on an "AS IS" BASIS,
 * WITHOUT WARRANTIES OR CONDITIONS OF ANY KIND, either express or implied.
 * See the License for the specific language governing permissions and
 * limitations under the License.
 */

import styled from "@emotion/styled"
import { transparentize } from "color2k"

export interface StyledSidebarProps {
  isCollapsed: boolean
  sidebarWidth: string
}

export const StyledSidebar = styled.section<StyledSidebarProps>(
  ({ theme, isCollapsed, sidebarWidth }) => {
    const minWidth = isCollapsed ? 0 : Math.min(244, window.innerWidth)
    const maxWidth = isCollapsed ? 0 : Math.min(550, window.innerWidth * 0.9)

    return {
      // Nudge the sidebar by 2px so the header decoration doesn't go below it
      position: "relative",
      top: "2px",
      backgroundColor: theme.colors.bgColor,
      zIndex: theme.zIndices.header + 1,

      minWidth,
      maxWidth,
      transform: isCollapsed ? `translateX(-${sidebarWidth}px)` : "none",
      transition: "transform 300ms, min-width 300ms, max-width 300ms",

      "&:focus": {
        outline: "none",
      },

      [`@media (max-width: ${theme.breakpoints.md})`]: {
        boxShadow: `-2rem 0 2rem 2rem ${
          isCollapsed ? "transparent" : "#00000029"
        }`,
      },

      [`@media print`]: {
        backgroundColor: "transparent",
        margin: "auto",
        boxShadow: "none",
        maxWidth: "none",
        minWidth: "100%",
        width: "100% !important",
        paddingTop: "1rem",
      },
    }
  }
)

export const StyledSidebarNavContainer = styled.div(({ theme }) => ({
  position: "relative",
}))

<<<<<<< HEAD
export const StyledSidebarNavItems = styled.ul(({ theme }) => {
  return {
    listStyle: "none",
    margin: 0,
    paddingTop: theme.sizes.sidebarTopSpace,
=======
export interface StyledSidebarNavItemsProps {
  isExpanded: boolean
  isOverflowing: boolean
  hasSidebarElements: boolean
}

export const StyledSidebarNavItems = styled.ul<StyledSidebarNavItemsProps>(
  ({ isExpanded, isOverflowing, hasSidebarElements, theme }) => {
    const isExpandedMaxHeight = isExpanded ? "75vh" : "33vh"
    const maxHeight = hasSidebarElements ? isExpandedMaxHeight : "100vh"

    return {
      maxHeight,
      listStyle: "none",
      overflow: ["auto", "overlay"],
      margin: 0,
      paddingTop: theme.sizes.sidebarTopSpace,
      paddingBottom: theme.spacing.lg,

      "@media print": {
        paddingTop: theme.spacing.sm,
      },

      "&::before": isOverflowing
        ? {
            content: '" "',
            backgroundImage: `linear-gradient(0deg, transparent, ${theme.colors.bgColor})`,
            width: "100%",
            height: "2rem",
            position: "absolute",
            top: 0,
            left: 0,
            right: 0,
            pointerEvents: "none",
          }
        : null,

      "&::after": isOverflowing
        ? {
            content: '" "',
            backgroundImage: `linear-gradient(0deg, ${theme.colors.bgColor}, transparent)`,
            height: "2rem",
            position: "absolute",
            bottom: 0,
            left: 0,
            right: 0,
            pointerEvents: "none",
          }
        : null,
    }
>>>>>>> dcc8fac3
  }
})

export const StyledSidebarNavSeparatorContainer = styled.div(({ theme }) => ({
  borderBottom: `1px solid ${theme.colors.fadedText10}`,

  // If the separator is visible, but empty, that means we have
  // sidebar elements below the nav, but less than 6 pages, so
  // we need to enlarge its margin (which is often occupied by the expand/collapse buttons)
  "&:empty": {
    marginTop: theme.spacing.md,
  },
}))

export const StyledSidebarNavLinkContainer = styled.div(({ theme }) => ({
  display: "flex",
  flexDirection: "column",
}))

export interface StyledSidebarNavLinkProps {
  isActive: boolean
}

export const StyledSidebarNavLink = styled.a<StyledSidebarNavLinkProps>(
  ({ isActive, theme }) => {
    const defaultPageLinkStyles = {
      textDecoration: "none",
      fontWeight: isActive ? 600 : 400,
    }

    return {
      ...defaultPageLinkStyles,
      display: "flex",
      flexDirection: "row",
      alignItems: "center",
      gap: theme.spacing.sm,
      borderRadius: theme.spacing.twoXS,

      paddingLeft: theme.spacing.sm,
      paddingRight: theme.spacing.sm,
      marginLeft: theme.spacing.lg,
      marginRight: theme.spacing.lg,
      marginTop: theme.spacing.threeXS,
      marginBottom: theme.spacing.threeXS,
      lineHeight: theme.lineHeights.menuItem,

      backgroundColor: isActive ? theme.colors.darkenedBgMix15 : "transparent",

      "&:hover": {
        backgroundColor: isActive
          ? theme.colors.darkenedBgMix25
          : theme.colors.darkenedBgMix15,
      },

      "&:active,&:visited,&:hover": {
        ...defaultPageLinkStyles,
      },

      "&:focus": {
        outline: "none",
      },

      "&:focus-visible": {
        backgroundColor: theme.colors.darkenedBgMix15,
      },

      [`@media print`]: {
        paddingLeft: theme.spacing.none,
      },
    }
  }
)

export const StyledSidebarLinkText = styled.span<StyledSidebarNavLinkProps>(
  ({ isActive, theme }) => ({
    color: isActive ? theme.colors.bodyText : theme.colors.fadedText60,
    overflow: "hidden",
    whiteSpace: "nowrap",
    textOverflow: "ellipsis",
    display: "table-cell",
  })
)

export interface StyledSidebarUserContentProps {
  hasPageNavAbove: boolean
}

export const StyledSidebarUserContent =
  styled.div<StyledSidebarUserContentProps>(({ hasPageNavAbove, theme }) => ({
    paddingTop: hasPageNavAbove
      ? theme.spacing.lg
      : theme.sizes.sidebarTopSpace,
    paddingBottom: theme.spacing.twoXL,
    paddingLeft: theme.spacing.lg,
    paddingRight: theme.spacing.lg,

    "@media print": {
      paddingTop: `1rem`,
    },

    "& h1": {
      fontSize: theme.fontSizes.xl,
      fontWeight: 600,
    },

    "& h2": {
      fontSize: theme.fontSizes.lg,
      fontWeight: 600,
    },

    "& h3": {
      fontSize: theme.fontSizes.mdLg,
      fontWeight: 600,
    },

    "& h4": {
      fontSize: theme.fontSizes.md,
      fontWeight: 600,
    },

    "& h5": {
      fontSize: theme.fontSizes.sm,
      fontWeight: 600,
    },

    "& h6": {
      fontSize: theme.fontSizes.twoSm,
      fontWeight: 600,
    },
  }))

export interface StyledSidebarContentProps {
  hideScrollbar: boolean
}

export const StyledSidebarContent = styled.div<StyledSidebarContentProps>(
  ({ hideScrollbar, theme }) => ({
    position: "relative",
    height: "100%",
    width: "100%",
    overflow: hideScrollbar ? "hidden" : ["auto", "overlay"],
  })
)

export const StyledSidebarCloseButton = styled.div(({ theme }) => ({
  position: "absolute",
  top: theme.spacing.xs,
  right: theme.spacing.twoXS,
  zIndex: 1,

  "&:hover button": {
    backgroundColor: transparentize(theme.colors.fadedText60, 0.5),
  },

  [`@media print`]: {
    display: "none",
  },
}))

export interface StyledSidebarCollapsedControlProps {
  chevronDownshift: number
  isCollapsed: boolean
}

export const StyledSidebarCollapsedControl =
  styled.div<StyledSidebarCollapsedControlProps>(
    ({ chevronDownshift, isCollapsed, theme }) => ({
      position: "fixed",
      top: chevronDownshift ? `${chevronDownshift}px` : theme.spacing.sm,
      left: isCollapsed ? theme.spacing.twoXS : `-${theme.spacing.twoXS}`,
      zIndex: theme.zIndices.header,

      transition: "left 300ms",
      transitionDelay: "left 300ms",

      color: theme.colors.bodyText,

      [`@media (max-width: ${theme.breakpoints.md})`]: {
        color: theme.colors.bodyText,
      },

      [`@media print`]: {
        display: "none",
      },
    })
  )

export const StyledResizeHandle = styled.div(({ theme }) => ({
  position: "absolute",
  width: "8px",
  height: "100%",
  cursor: "col-resize",
  zIndex: theme.zIndices.sidebarMobile,

  "&:hover": {
    backgroundImage: `linear-gradient(to right, transparent 20%, ${theme.colors.fadedText20} 28%, transparent 36%)`,
  },
}))

export const StyledSidebarNavButton = styled.button(({ theme }) => ({
  color: theme.colors.fadedText60,
  fontSize: theme.fontSizes.twoSm,
  padding: 0,
  border: "none",
  paddingLeft: theme.spacing.twoXL,
  marginTop: theme.spacing.threeXS,
  background: "transparent",

  "&:focus": {
    outline: "none",
  },

  "&:hover": {
    color: theme.colors.bodyText,
  },
}))<|MERGE_RESOLUTION|>--- conflicted
+++ resolved
@@ -66,64 +66,15 @@
   position: "relative",
 }))
 
-<<<<<<< HEAD
 export const StyledSidebarNavItems = styled.ul(({ theme }) => {
   return {
     listStyle: "none",
     margin: 0,
     paddingTop: theme.sizes.sidebarTopSpace,
-=======
-export interface StyledSidebarNavItemsProps {
-  isExpanded: boolean
-  isOverflowing: boolean
-  hasSidebarElements: boolean
-}
-
-export const StyledSidebarNavItems = styled.ul<StyledSidebarNavItemsProps>(
-  ({ isExpanded, isOverflowing, hasSidebarElements, theme }) => {
-    const isExpandedMaxHeight = isExpanded ? "75vh" : "33vh"
-    const maxHeight = hasSidebarElements ? isExpandedMaxHeight : "100vh"
-
-    return {
-      maxHeight,
-      listStyle: "none",
-      overflow: ["auto", "overlay"],
-      margin: 0,
-      paddingTop: theme.sizes.sidebarTopSpace,
-      paddingBottom: theme.spacing.lg,
-
-      "@media print": {
-        paddingTop: theme.spacing.sm,
-      },
-
-      "&::before": isOverflowing
-        ? {
-            content: '" "',
-            backgroundImage: `linear-gradient(0deg, transparent, ${theme.colors.bgColor})`,
-            width: "100%",
-            height: "2rem",
-            position: "absolute",
-            top: 0,
-            left: 0,
-            right: 0,
-            pointerEvents: "none",
-          }
-        : null,
-
-      "&::after": isOverflowing
-        ? {
-            content: '" "',
-            backgroundImage: `linear-gradient(0deg, ${theme.colors.bgColor}, transparent)`,
-            height: "2rem",
-            position: "absolute",
-            bottom: 0,
-            left: 0,
-            right: 0,
-            pointerEvents: "none",
-          }
-        : null,
-    }
->>>>>>> dcc8fac3
+    
+    "@media print": {
+      paddingTop: theme.spacing.sm,
+    }
   }
 })
 
